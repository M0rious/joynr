--- conflicted
+++ resolved
@@ -15,11 +15,7 @@
 
 # need a dependency to joynr for joynr::IKeyChain interface
 # depending on joynr will allow to use joynr utils as well
-<<<<<<< HEAD
-find_package(Joynr 1.7.1 REQUIRED)
-=======
 find_package(Joynr 1.8.0 REQUIRED)
->>>>>>> 908fecea
 
 set(
     dummyKeychain_HEADERS
