--- conflicted
+++ resolved
@@ -40,13 +40,9 @@
 namespace joynr
 {
 
-<<<<<<< HEAD
-ShortCircuitRuntime::ShortCircuitRuntime(std::shared_ptr<IKeychain> keyChain)
-        : keyChain(std::move(keyChain))
-=======
-ShortCircuitRuntime::ShortCircuitRuntime(std::unique_ptr<Settings> settings)
-        : JoynrRuntime(*settings)
->>>>>>> f13051cf
+ShortCircuitRuntime::ShortCircuitRuntime(std::unique_ptr<Settings> settings,
+                                         std::shared_ptr<IKeychain> keyChain)
+        : JoynrRuntime(*settings), keyChain(std::move(keyChain))
 {
     auto messagingStubFactory = std::make_unique<MessagingStubFactory>();
     requestCallerDirectory = std::make_shared<DummyRequestCallerDirectory>();
@@ -70,14 +66,9 @@
                                                       globalClusterControllerAddress,
                                                       messageNotificationProviderParticipantId);
 
-<<<<<<< HEAD
     messageSender = std::make_shared<MessageSender>(messageRouter, keyChain);
-    joynrDispatcher = new Dispatcher(messageSender, singleThreadedIOService.getIOService());
-=======
-    messageSender = std::make_shared<MessageSender>(messageRouter);
     joynrDispatcher =
             std::make_shared<Dispatcher>(messageSender, singleThreadedIOService.getIOService());
->>>>>>> f13051cf
     messageSender->registerDispatcher(joynrDispatcher);
 
     dispatcherMessagingSkeleton = std::make_shared<InProcessMessagingSkeleton>(joynrDispatcher);
