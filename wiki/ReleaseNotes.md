<<<<<<< HEAD
# joynr 1.1.0-SNAPSHOT
=======
# joynr 1.0.4
>>>>>>> 09a63446

## API relevant changes
None.

## Other changes
<<<<<<< HEAD
* **[C++]** moved settings `local-capabilities-directory-persistence-file` and
  `local-capabilities-directory-persistency-enabled` from section [lib-joynr] to [cluster-controller].
=======
* **[C++]** The queue sizes for messages can now additionally be limited by setting the properties
  'cluster-controller/message-queue-limit-bytes' and / or
  'cluster-controller/transport-not-available-queue-limit-bytes' which specify
  the limit in bytes rather than number of messages. By default no queue limit is enforced.
>>>>>>> 09a63446

# joynr 1.0.3

## API relevant changes
None.

## Other changes
* **[C++]** Fixed Mosquitto Connection start/stop handling
  Mosquitto background thread got not always joined correctly resulting in memory leak.
* **[C++]** JoynrRuntime::createRuntime APIs now internally catch all exceptions to
  avoid crashes; exceptions will be logged and distributed as JoynrRuntimeException
  to onError() callback, if provided

# joynr 1.0.2

## API relevant changes
None.

## Other changes
* **[Java]** joynr performs an explicit disconnect when the MQTT connection is lost in order to make
  a reconnect more robust.

# joynr 1.0.1

## Other changes

## Configuration property changes
* **[C++]** The queue size for messages, which can not be transmitted because the global transport
  is not available, can be limited by setting the `cluster-controller/transport-not-available-queue-limit`
  property. By default no queue limit is enfored.

# joynr 1.0.0
API Stable

## API relevant changes
None.

## Other changes
* **[C++]** It is now possible to add a limit to the message queue. When this limit
  is reached, the message with the smallest TTL will be removed. By default
  the limit is disabled and can be enabled with the property:
  * `cluster-controller/message-queue-limit`
* **[C++]** The message queue can also be limited per participant id (message's recipient).
  If the limit for a certain recipient is reached, the message with the smallest TTL
  for this recipient will be removed. By default the limit is disabled. In order to
  enable it, set following property: `cluster-controller/per-participantid-message-queue-limit`.
  The same limit value is used for all participant ids. This mechanism will only be enabled, if
  `cluster-controller/message-queue-limit` is set to a value greater than 0.
* **[JS]** Updated wscpp version to 1.0.0
* **[JS]** Verify arrays with Array.isArray() built-in function instead of
  "object.constructor === Array".
* **[Java]** Discovery entries returned by the discovery service will update the routing table.

## Configuration property changes
* **[JS]** See the [Javascript Configuration Reference](JavaScriptTutorial.md) for
  details about the newly introduced properties:
  * `persistency`
    * `routingTable`
    * `capabilities`
    * `publications`

# joynr 0.33.1

## API relevant changes
None.

## Other changes
* **[C++]** fixed crash that could occur during shutdown of joynr runtime

# joynr 0.33.0

## API relevant changes
None.

## Configuration property changes
* **[Java]** See the [Java Configuration Reference](JavaSettings.md) for
  details about the newly introduced property:
  * `PROPERTY_DISCOVERY_GLOBAL_ADD_AND_REMOVE_TTL_MS`

## Other changes
* **[C++,Generator]** Fixed a problem with the generator when empty structures
  with extends were specified in the FIDL files.
* **[C++, JAVA, JS]** Removed DBUS and CommonAPI support
* **[Java,Generator]** Allow disabling of null checks in complex type member setters
  See the [joynr code Generator Reference](generator.md) for details.
  Note: Using types containing null values is incompatible with joynr C++.

# joynr 0.32.2

## API relevant changes
None.

## Other changes
* **[C++]** use correct uid in AccessControlListEditor provider

# joynr 0.32.1

## API relevant changes
None.

## Other changes
* **[C++]** Fixed routing of multicast publications when access controller is enabled:
  route message to all recipients instead of routing it to first found address only

# joynr 0.32.0

## API relevant changes
None.

## Configuration property changes
* **[Java]** See the [Java Configuration Reference](JavaSettings.md) for
  details about the newly introduced property:
  * `PROPERTY_KEY_MQTT_CLEAN_SESSION`
  * `PROPERTY_KEY_MQTT_KEYSTORE_PATH`
  * `PROPERTY_KEY_MQTT_TRUSTSTORE_PATH`
  * `PROPERTY_KEY_MQTT_KEYSTORE_PWD`
  * `PROPERTY_KEY_MQTT_TRUSTSTORE_PWD`
* **[JS]** See the [Javascript Configuration Reference](JavaScriptTutorial.md) for
  details about the newly introduced properties:
  * `shutdownSettings`
    * `clearSubscriptionsEnabled`
    * `clearSubscriptionsTimeoutMs`

## Other changes
* **[Java]** added support for MQTT via TLS
* **[C++]** Disabled persistency for the routing table, local discovery cache and multicast
  receiver directory by default. Persistency for subscriptions is still enabled. The
  corresponding properties are called `lib-joynr/message-router-persistency`,
  `lib-joynr/local-capabilities-directory-persistency-enabled`,
  `cluster-controller/multicast-receiver-directory-persistency-enabled` and
  `lib-joynr/subscription-persistency`.
* **[C++]** Update spdlog to interim version >> 0.14.0
  [Git commit 799ba2a57bb16b921099bd9ab64a513e4ebe4217]

# joynr 0.31.1

## API relevant changes
None.

## Other changes
* **[C++]** Fixed provider reregistration trigger call

# joynr 0.29.3

## API relevant changes
None.

## Other changes
* **[C++]** Fixed provider reregistration trigger call

# joynr 0.31.0

## API relevant changes
* **[JS]** Joynr now uses node native Promise if available, otherwise it falls
  back to bluebird as before. Please make sure to use only Promise APIs available
  in the node standard.

## Configuration property changes
* **[C++]** allow to load multiple ACL/RCL Json files for the cluster-controller.
  * `cluster-controller/acl-entries-directory`

* **[C++]** make the delay of the attempt to reconnect in mosquitto loop exponential until the connection succeeds.
     By default this property is not enabled mqtt-exponential-backoff-enabled = false.
  * `messaging/mqtt-reconnect-max-delay`
  * `messaging/mqtt-exponential-backoff-enabled`

## Other changes
None.

# joynr 0.30.1

## API relevant changes
None.

## Configuration property changes
* **[Java]** PROPERTY_MAX_INCOMING_MQTT_MESSAGES_IN_QUEUE and PROPERTY_REPEATED_MQTT_MESSAGE_IGNORE_PERIOD_MS
 were renamed in order to reflect that they are related to the backpressure
 mechanism. PROPERTY_MAX_INCOMING_MQTT_MESSAGES_IN_QUEUE is now called
 PROPERTY_BACKPRESSURE_MAX_INCOMING_MQTT_MESSAGES_IN_QUEUE and its identifier is
 `joynr.messaging.backpressure.maxincomingmqttmessagesinqueue`.
 PROPERTY_REPEATED_MQTT_MESSAGE_IGNORE_PERIOD_MS is now called
 PROPERTY_BACKPRESSURE_REPEATED_MQTT_MESSAGE_IGNORE_PERIOD_MS and its identifier
 is `joynr.messaging.backpressure.repeatedmqttmessageignoreperiodms`.
* **[Java]** Introduced `PROPERTY_BACKPRESSURE_ENABLED`. See [Java Configuration Reference](JavaSettings.md) for
   details about the new property. The backpressure mechanism is disabled by default.

## Other changes
* **[Java]** If a joynr instance receives a reply for which no receiver exists,
  it will be dropped immediately.
* **[JS]** Once loaded, joynr automatically calls joynr.shutdown() when
  process.exit(...) is called; a loaded joynr thus no longer prevents the
  application from terminating.
* **[JS]** Enhanced tracing output; log level 'debug' now logs messages with
  full details, log level 'info' logs with reduced details (w/o parameters,
  response values, publication details)
* **[JS]** Handle uncaught errors from MessageRouter.route to prevent crashes
  when an incoming message cannot be processed
* **[JS]** Members of top level struct method parameters are now checked for
  existance.
* **[C++]** Do not block main thread for asynchronous provider registration.
* **[C++]** implemented ACL audit mode, which allows to audit whether ACL/RCL
  is configured correctly. By default, it is turned off and can be activated
  via `access-control/audit`.
* **[C++]** Not possible to remove access control from C++ build. At runtime is
   disabled by default and can be enabled via setting the configuration property `access-control/enable`
   in the cluster controller settings.

# joynr 0.30.0

## API relevant changes
* **[Java]** Setters for class members of Java classes
  representing Franca structs no longer accept null
  values. An InvalidArgumentException will be thrown
  in case a setter is called with null.

  The reason is that null values cause incomplete JSON
  objects to be serialized which cannot be deserialized
  on C++ side.

## Configuration property changes
* **[C++]** Made the following properties configurable. See
  default-messaging.settings for more details.
  * `routing-table-grace-period-ms`
  * `routing-table-cleanup-interval-ms`

## Other changes
* **[C++]** The internal routing table can now be cleaned up.
  Routing entries which have been created for handling a request from
  global can be removed when the ttl + grace period has passed.
* **[C++]** TLS client certificates for secure websocket connections with empty common name (CN)
  field are not accepted any longer.
* **[C++]** If a LibJoynr instance was configured to use SSL but no keychain
 was provided to the JoynrRuntime::create method, it will report a fatal error
 and throw a JoynrRuntimeException.
* **[C++]** Access control is included in the c++ build by default. It still must be enabled
 by setting the configuration property `access-control/enable`.

# joynr 0.29.2

## API relevant changes
None.

## Other changes
* **[C++]** The class `Url` now accepts IPv6 addresses in hexadecimal format.
  * If the constructor is called with a single URL string then the IPv6 hex part
  must be enclosed by square brackets as follows:
  ```
  Url("https://user:password@[abcd:dcba:0123:3210:4567:7654:3456:6543]:4040/script?query=somequery#fragment")
  ```
  Please note: Symbolic hostnames of hosts reachable via IPv6 must be specified
  as usual without square brackets.
  * If the constructor is called with multiple parameters, only the address is
  to be used without square brackets, example:
  ```
  Url("https", "user", "password", "abcd:dcba:0123:3210:4567:7654:3456:6543", ...)
  ```
* **[C++]** Properties whose value is of URL format (e.g. `broker-url`) can now be
  configured with URL strings containing IPv6 addresses in hexadecimal format as
  accepted by the `Url` class.

# joynr 0.29.1

## API relevant changes
None.

## Other changes
* **[C++]** Introduced ProviderReregistrationController interface which is implemented
 by the cluster-controller and can be accessed by creating the corresponding proxy.
 It allows to trigger the re-registration of globally visible providers which are
 registered at the corresponding cluster-controller instance.
* **[JS]** Use require instead of requirejs.

# joynr 0.29.0

## API relevant changes
* **[C++]** JoynrRuntime::createRuntimeAsync and JoynrRuntime::createRuntime now accept an
  optional IKeychain argument. See the [C++ Documentation](cplusplus.md) for more information.

## Configuration property changes
* **[Java]** See the [Java Configuration Reference](JavaSettings.md) for
  details about these newly introduced properties:
  * `PROPERTY_DISCOVERY_DEFAULT_TIMEOUT_MS`
  * `PROPERTY_DISCOVERY_RETRY_INTERVAL_MS`
  * `PROPERTY_KEY_MQTT_MAX_MESSAGE_SIZE_BYTES`
  * `PROPERTY_MAX_DELAY_WITH_EXPONENTIAL_BACKOFF_MS`
  * `PROPERTY_REPEATED_MQTT_MESSAGE_IGNORE_PERIOD_MS`
  * `PROPERTY_ROUTING_MAX_RETRY_COUNT`
* **[Java]** Renamed property `PROPERTY_MAX_MESSAGES_INQUEUE` to
  `PROPERTY_MAX_INCOMING_MQTT_MESSAGES_IN_QUEUE`. Please note that
  joynr will ignore messages if the MQTT queue is full by not sending an PUBACK
  for the message (QOS 1). joynr requires that the message is resend by the MQTT
  broker at a later point in time. If the resend time intervall of the broker is
  too high, an additional delay will be introduced. Please make sure to set the
  resend intervall of your MQTT broker appropriately.
* **[JS]** Made default discoveryQos configurable via provisioning. See the
  [Javascript Configuration Reference](JavaScriptTutorial.md) for more details.
* **[C++]** Made the following properties configurable. See
  default-messaging.settings for more details.
  * `discovery-default-retry-interval-ms`
  * `discovery-default-timeout-ms`
  * `mqtt-max-message-size-bytes`
* **[C++, Java, JS]** Changed default values for the following properties:
  * Discovery expiry interval set to 6 weeks
  * Discovery timeout interval set to 10 minutes
  * Discovery retry interval set to 10 seconds

## Other changes
None.

# joynr 0.28.1

## API relevant changes
None.

## Other changes
* **[JS]** Changed node node-localstorage to node-persist to avoid too long filenames
* **[C++]** LocalCapabilitiesDirectory does not store multiple entries for a single participantId

# joynr 0.28.0

## API relevant changes
* **[C++, API]** Ease implementation of SubscriptionListener for empty broadcasts.
* **[C++, API]** createJoynrRuntime*(...) APIs now return shared_ptr instead of unique_ptr
* **[C++, API]** createProxyBuilder*(...) APIs now return shared_ptr instead of unique_ptr
* **[C++, API]** proxyBuilder->build*(...) APIs now return shared_ptr instead of unique_ptr

## Other changes
* **[C++]** joynr accepts files which have size at most 2 GB.
* **[Java, Properties]** Changed default values of joynr.messaging.mqtt.keepalivetimersec (new value: 30s) and
 joynr.messaging.mqtt.connectiontimeoutsec (new value: 60s)
* **[JS]** Updated wscpp version to 0.2.4
* **[C++, Java, JS]** Updated smrf version ot 0.2.1
* **[C++]** Add cluster-controller property for MQTT CA certificate folder path.
* **[C++, Java]** Always log MQTT client ID.

# joynr 0.27.4

## API relevant changes
None.

## Other changes
* **[C++]** Fixed crash which can occur when a queued message cannot be routed due to expired timeout.

# joynr 0.27.3

## API relevant changes
None.

## Other changes
* **[C++]** Fixed crash which occurs when a LibJoynrRuntime is destroyed before the init method was called.

# joynr 0.27.2

## API relevant changes
None.

## Other changes
* **[JEE]** Applications can inject a MqttClientIdProvider to generate an id for the mqtt client.
  The producer method must be annotated with JoynrMqttClientIdProvider.
* **[Java,C++,JS]** updated SMRF dependency to 0.2.0 which introduces an incompatibility with any previous version
* **[C++]** Fixed potential crash when a proxy is used after a joynr runtime was deleted.

# joynr 0.27.1

## API relevant changes
None.

## Other changes
* **[JEE]** Fixed cleanup of thread pool when application is undeployed
* **[C++]** Mosquitto Connection uses now internal Mosquitto Loop thread handling.
* **[C++]** Cleaned up MessagingSettings. All settings which correspond to `seconds` time unit,
  have now `seconds` suffix.

# joynr 0.27.0

## API relevant changes
* **[C++]** virtual methods (such as `clone()`) are only generated for polymorphic datatypes
* **[C++]** floating point members of generated datatypes are now compared w.r.t. a specific precision;
  `operator==` uses a fixed precision of `4` ULPs (Units in the Last Place); the `equals()` method can be used to perform
  comparison with a custom precision

## Other changes
* **[C++]** The cluster controller can be configured in such a way that access control checks are performed
  only with locally provisioned or cached data. The configuration is done by using the
  `access-control/use-ldas-only` property in the cluster controller settings.
* **[Java]** Introduced property joynr.messaging.maxmessagesinqueue to restrict number of messages being processed
  at a time. See the [Java Configuration Reference](JavaSettings.md) for more details.
* **[Java]** Introduced property joynr.messaging.routingtablegraceperiodms.
  See the [Java Configuration Reference](JavaSettings.md) for more details.
* **[Java]** Introduced property joynr.messaging.routingtablecleanupintervalms.
  See the [Java Configuration Reference](JavaSettings.md) for more details.
* **[Java]** RawMessagingPreprocessor will be injected in JeeMqttMessagingSkeletonProvider correctly

# joynr 0.26.0

## API relevant changes
* **[JavaScript]** It is now possible to register a provider with a preconfigured
  participantId. The application is responsible to ensure that the participantId is
  unique, globally or locally depending on the provider's scope. See the JSDoc for more
  information.
* **[Java, JEE]** RawMessagingPreprocessor now accepts a byte array as an input parameter and returns
  a byte array instead of a string.
* **[Java]** JoynrMessageProcessor uses the new SMRF message types: MutableMessage for outgoing messages
  and ImmutableMessage for incoming messages.

## Other changes
* **[Java,C++,JS]** HTTP communication is not supported at the moment
* **[JS]** Browser based environments, e.g. radio-js, are not supported at the moment
* **[JS]** Direct MQTT based communication is not supported at the moment.
  Please use the WebSocketLibjoynrRuntime to connect to external cluster controller handling
  the MQTT connection to the backend.
* **[JS]** Introduced mandatory dependency to the 'wscpp' module (https://github.com/bmwcarit/wscpp)
  for the node environment.
* **[Java]** Global Discovery and Global Domain Access Controller via Jetty using HTTP based
  communication are no longer supported, please use the JEE implementations based
  on MQTT communication instead
* **[Java]** Updated to use of Jackson 2.8.8 in order to improve compatibility with Payara.

## Backward compatibility
This version of joynr is NOT compatible with previous versions due to internal changes:
* **[cluster-controller]** cluster-controller expects libjoynr to signal globally visible providers
* **[messaging layer]** Switched to SMRF messaging format.

# joynr 0.25.3

## API relevant changes
None.

## Other changes
* **[C++]** setting "discovery-entry-expiry-interval-ms" can now store values up to 2^63-1

# joynr 0.25.2

## API relevant changes
None.

## Other changes
* **[C++]** libCommon has been moved to libJoynr. This fixes issues with static linking with libjoynr.
* **[JEE]** Shutdown MQTT client when undeploying WebApp.

# joynr 0.25.1

## API relevant changes
None.

## Other changes
* **[C++]** Fixed a race condition in DelayedScheduler potentially leading to an assertion.
* **[JEE]** Fixed Mqtt reconnect bug by updating the mqtt-client

# joynr 0.25.0

## API relevant changes
* **[JEE]** Applications can inject a RawMessagingPreprocessor to modify or inspect messages arriving
  via MQTT
* **[JAVA/JEE]** JoynrMessageProcessor.process was divided into a processOutgoing and processIncoming
  method. The processOutgoing method is called right after a message was created that will be sent
  to another Joynr instance. The processIncoming method is called for messages which were received
  from another Joynr instance.

## Other changes
* **[C++]** Added POSIX signal handling which can control starting/stopping external communication
in cluster-controller process. It can also trigger termination of the cluster-controller process.
See [Joynr C++ configuration reference](CppConfigurationReference.md) for more information.

# joynr 0.24.1

## API relevant changes
None.

## Other changes
* **[Java]** Fixed a bug where enumeration parameters in fire and forget method calls
  were improperly deserialized on provider side, leading to an exception.

# joynr 0.24.0

## API relevant changes
* **[All]** Added 'encrypt' to MessagingQos (incl. additional constructors, getter/setter),
  existing MessagingQos APIs remain working
* **[C++]** Providers can be (un)registered asynchronously through `(un)registerProviderAsync`
* **[All]** The 'GlobalDomainAccessController' interface has been split up into 3 interfaces:
  'GlobalDomainRoleController' (contains the 'role' based APIs),
  'GlobalDomainAccessController' (contains the read-only getter & broadcast APIs for
  master / mediator / owner access and registration control entries) and
  'GlobalDomainAccessControlListEditor' (contains the modification related APIs for
  master / mediator / owner access and registration control entries)
  See `basemodel/src/main/franca/joynr/*.fidl` for details.
* **[Java]** Moved and changed property `JeeIntegrationPropertyKeys.
  JEE_ENABLE_SHARED_SUBSCRIPTIONS="joynr.jeeintegration.enable.sharedsubscriptions"` to `MqttModule.
  PROPERTY_KEY_MQTT_ENABLE_SHARED_SUBSCRIPTIONS="joynr.messaging.mqtt.enable.sharedsubscriptions"`
* **[Java]** MQTT shared subscriptions are not restricted to JEE any longer
* **[All]** Added 'compress' to MessagingQos (available with Java/C++ solely via
  getter/setter, in JS also via constructor), existing MessagingQos APIs remain working
* **[All]** Multiple global transports cannot be used in parallel any longer, either Mqtt
  or Http has to be used
* **[All]** Mqtt / Jee joynr backend services are used by default now (set in default settings).
  * To use the http backend in **Java**, set DISCOVERYDIRECTORYURL and DOMAINACCESSCONTROLLERURL
    as explained in the [Java Configuration Reference](JavaSettings.md).
  * To use the http backend in **C++**, change the cluster controller's messaging settings:
    set "broker-url" to the bounceproxy's url (e.g. "http://localhost:8080/bounceproxy/"),
    set "capabilities-directory-url" to the capabilities directory's channel url (e.g.
    "http://localhost:8080/discovery/channels/discoverydirectory_channelid/"),
    set "capabilities-directory-channelid" to "discoverydirectory_channelid" (default is the
    serialized Mqtt address of the global discovery directory)
  * To use the http backend in **JS**, start a C++/Java cluster controller configured to use
    the http backend (see above)
* **[C++]** Removed messaging setting bounceproxy-url since it is not possible to use http
  (bounceproxy) in parallel with mqtt (broker)

## Other changes
* **[C++]** Access control can be activated in the cluster-controller. Default: OFF.
  Refer to [cluster controller settings](ClusterControllerSettings.md) for more info.
* **[Java]** Added properties (`PROPERTY_KEY_MQTT_KEEP_ALIVE_TIMER_SEC`,
  `PROPERTY_KEY_MQTT_CONNECTION_TIMEOUT_SEC` and `PROPERTY_KEY_MQTT_TIME_TO_WAIT_MS`) to
  configure the MQTT connection. See [JavaSettings](JavaSettings.md) for more information.
* **[C++]** Moved to muesli 0.3.1 for serialization of boost::multi_index containers
* **[Java]** Allow to set prefixes of Mqtt topics, see [JavaSettings](JavaSettings.md).
* **[C++]** Allow to set prefixes of Mqtt topics in cluster-controller settings:
  `mqtt-multicast-topic-prefix` and `mqtt-unicast-topic-prefix`
* **[Java]** Added property (`PROPERTY_ACCESSCONTROL_ENABLE`) to enable access control checks.
  See [JavaSettings](JavaSettings.md) for more information.

# joynr 0.23.2

## API relevant changes
None.

## Other changes
* **[JEE]** Fixed issue that caused joynr not to start correctly with debug logging enabled
* **[Java]** Do not send customHeaders as their own json object
* **[Java]** Made MQTT reconnect behavior more robust

# joynr 0.23.1

## API relevant changes
* **[C++]** createRuntimeAsync returns runtime directly instead of via a callback;
  the runtime must not be used until the onSuccess callback is called
* **[C++]** ProxyBuilder::buildAsync will not block if arbitration is not possible

## Other changes
* **[C++, Java, JS]** Fix bugs in code generation for typedef.

# joynr 0.23.0

## API relevant changes
* **[JEE]** Providers are no longer deregistered automatically when the application is shutdown.
* **[C++]** Proxy builder returns a std::unique_ptr to the created proxy instead of a raw pointer.
* **[C++]** Joynr runtime returns a std::unique_ptr to a created proxy builder instead of a raw pointer.
* **[C++]** Created joynr runtime is returned as a std::unique_ptr.
* **[All]** Introduce MulticastSubscriptionQos for non selective broadcasts.
* **[All]** Removed deprecated time related APIs from `SubscriptionQos`, `PeriodicSubscriptionQos`,
  `OnChangeSubscriptionQos`, `OnChangeWithKeepAliveSubscriptionQos`,
  `HeartbeatSubscriptionInformation`, `DiscoveryQos`
* **[JS]** Removed deprecated `capabilities` member from runtimes
* **[JS]** Removed deprecated `registerCapability`, `unregisterCapability` methods from
  `CapabilitiesRegistrar`
* **[C++, Java]** Removed deprecated `providerQos` attribute from provider and related
  `registerProvider` API (without `providerQos` parameter) from `JoynrRuntime`
* **[Java]** Removed deprecated `CAPABILITYDIRECTORYURL` from provisioning
* **[All]** Removed deprecated `outputHeaderPath` member from AbstractJoynGeneratorMojo
* **[C++]** createRuntimeAsync error callback exception parameter is now a const reference.
* **[C++]** Removed method `setCached()` from ProxyBuilder
* **[C++]** Removed protected member `cache` from ProxyBase, ProxyFactory

## Other changes
* **[C++]** fix lifetime issue in JoynrMessagingConnector

# joynr 0.22.4

## API relevant changes
None.

## Other changes
* **[C++, JS, Java]** Apply configurable Time To Live (TTL) Uplift to each outgoing message and to
  the expiry date of subscriptions

# joynr 0.22.3

## API relevant changes
None.

## Other changes
* **[C++]** fix MQTT connection to broker blocked after first message was sent
* **[JS]** fix typing issues with maps of structs
* **[JS]** fix receiving too many multicast publications when provider and proxy are in same
  libjoynr
* **[C++]** Bugfix: Provider and consumers do not crash after reconnect to cluster-controller

# joynr 0.22.2

## API relevant changes
None.

## Other changes
* **[C++]** Bugfix: MQTT sender blocks message router thread in case of connection to broker not
  established.

# joynr 0.22.1

## API relevant changes
None.

## Other changes
* **[JS]** Bugfix: For non-selective broadcast subscriptions the listeners could be called too
  often if multiple matching listeners were found.

# joynr 0.21.4

## API relevant changes
None.

## Other changes
* **[C++]** Fix bug in generated data types if base and derived classes have different
  package names.

# joynr 0.22.0

## API relevant changes
* **[Java]** constant PROPERTY_MESSAGING_PRIMARYGLOBALTRANSPORT has been moved to
  io.joynr.messaging.MessagingPropertyKeys
* **[C++]** During a provider call a call context can be queried which provides the creator user id
  field from the joynr message. Please delete the broadcastsubscriptionrequest-persistence-file and
  subscriptionrequest-persistence-file because the file format changed.
* **[C++]** Introduced async proxy creation. ProxyBuilder now provides a buildAsync method which
  accepts a success and an error callback as parameters.
* **[C++]** Introduced async joynr runtime creation. See JoynrRuntime::createRuntimeAsync for more
  information.
* **[C++]** joynr can now be built with a static and a dynamic log level. The corresponding cmake
  properties are called JOYNR_MAX_LOG_LEVEL and JOYNR_DEFAULT_RUNTIME_LOG_LEVEL. In order to change
  the dynamic log level at runtime a environment variable, which is called "JOYNR_LOG_LEVEL", must
  be exported before any joynr component starts. The runtime log levels are called "TRACE", "DEBUG",
  "INFO", "WARNING", "ERROR" and "FATAL".
* Non-selective broadcasts work only with MQTT until further notice.
  HTTP is currently not supported.
* Non-selective broadcasts support partitions to control broadcast delivery to subscribers.
  * **[C++]** On provider side the fire broadcast method has now an optional partitions argument;
    see [C++ documentation for firing a broadcast](cplusplus.md#firing-a-broadcast). On consumer
    side the subscribe method has now an optional partitions argument; see [C++ documentation for
    subscribing to a broadcast](cplusplus.md#subscribing-to-a-%28non-selective%29-broadcast). The
    subscription ID parameter of the subscribe method for updating an existing subscription moved
    from the last to the first position in the argument list. In addition, it also has now an
    optional partitions argument; see [C++ documentation for updating an existing subscription]
    (cplusplus.md#updating-a-%28non-selective%29-broadcast-subscription).
  * **[Java]** On provider side the fire broadcast method has now an optional varargs argument to
    provide partitions; see [Java documentation for firing a broadcast](java.md#firing-a-broadcast).
    On consumer side the subscribe method has now an optional varargs argument to provide
    partitions; see [Java documentation for subscribing to a broadcast]
    (java.md#subscribing-to-a-%28non-selective%29-broadcast). The subscription ID parameter of the
    subscribe method for updating an existing subscription moved from the last to the first position
    in the argument list. In addition, it has now an optional varargs argument to provide
    partitions; see [Java documentation for updating an existing subscription]
    (java.md#updating-a-%28non-selective%29-broadcast-subscription).
  * **[JS]** On provider side the fire broadcast method has now an optional partitions argument; see
    [JavaScript documentation for firing a broadcast](javascript.md#sending-a-broadcast). On
    consumer side the subscribe method has now an optional partitions entry in the subscription
    settings object; see [JavaScript documentation for subscribing to a broadcast]
    (javascript.md#subscribing-to-a-%28non-selective%29-broadcast). The subscription settings object
    of the subscribe method for updating an existing subscription has also an optional partitions
    entry; see [JavaScript documentation for updating an existing subscription]
    (javascript.md#updating-a-%28non-selective%29-broadcast-subscription).

## Other changes
* **[JS]** Introduced mqtt messaging layer, allowing javascript runtimes including
  cluster controller functionality to connect to a mqtt broker.
* On top of MQTT messaging, joynr uses now a multicast approach to send non-selective broadcast
  publications instead of sending an unicast message to each subscriber. See the [Multicast Concept
  Documentation](../docs/multicast.md) for more details. This change breaks the compatibility on the
  messaging layer to joynr version 0.21.x.

# joynr 0.21.3

## API relevant changes
None.

## Other changes
* **[JS]** Fix bug which prevents successful restore of persisted broadcast subscription
  requests

# joynr 0.21.2

## API relevant changes
None.

## Other changes
* **[C++]** Fix cluster controller crash if many persisted discovery entries are present

# joynr 0.21.1

## API relevant changes
None.

## Other changes
* **[C++]** Catch websocket exception if connection is not valid anymore. This caused
  the cluster-controller to crash.
* **[C++]** Fixed installation path of system integration tests.

# joynr 0.21.0

## API relevant changes
* **[JEE]** Ability to specify individual domains for providers via new
  `@ProviderDomain` annotation. See
  [JEE Documentation / Customising the registration domain](jee.md#provider_domain).
* **[Java, JS, C++]** Introduce LastSeen arbitration strategy and set it as default arbitration.
* **[JEE]** Ability to publish multicast messages by injecting the
  subscription publisher. See [JEE Documentation / Publishing Multicasts](jee.md#publishing_multicasts).

## Other changes
* **[Java, C++]** The local capabilities directory will periodically be checked for
  expired discovery entries, and any which have expired will be purged from the
  caches.
  In Java, the interval at which the entries are checked can be configured using
  the `joynr.cc.discovery.entry.cache.cleanup.interval` property (See also the
  [Java Configuration Guide](JavaSettings.md#ExpiredDiscoveryEntryCacheCleaner)).
  In C++ the interval can be configured using the
  `messaging/purge-expired-discovery-entries-interval-ms` key in the messaging
  settings.
* **[C++]** Build variable `USE_PLATFORM_GTEST_GMOCK` now defaults to ON so that
  it is consistent with the other `USE_PLATFORM_*` variables.
* **[C++]** Reduced the number of threads which are used by a cluster controller instance
* **[C++]** The dependency to Qt is now fully removed.

# joynr 0.20.4

## API relevant changes
None.

## Other changes
* **[C++]** Fixed an issue which caused a high CPU load when a client disconnected from a
  cluster controller.

# joynr 0.20.3

## API relevant changes
None.

## Other changes
* **[JS]** Fix bug which resulted in improper shutdown of joynr.

# joynr 0.20.2

## API relevant changes
None.

## Other changes
* **[JS]** Fixed bug which caused exception when loading persisted
  subscriptions during startup.

# joynr 0.20.1

## API relevant changes
* **[Java]** The BroadcastSubscriptionListener is now able to get informed about succeeded
  subscription requests. For this purpose, it implements a callback having
  the following signature: public void onSubscribed(String subscriptionId).
  In case of failure the onError callback can be invoked with a SubscriptionException.

## Other changes
* **[Java]** the MQTT client now performs a manual re-connect and re-subscribe if the
  connection is lost, because the Paho auto reconnect and persistent subscriptions
  are buggy in the version we're using.
* moved to muesli 0.1.2 to get its bugfix

# joynr 0.20.0

## API relevant changes
* **[JS]** The SubscriptionListener is now able to get informed about succeeded
  subscription requests. For this purpose, he can implement a callback having
  the following signature: void onSubscribed(subscriptionId). In case of
  failure the onError callback can be invoked with a SubscriptionException.
* **[JS]** The consumer is able to synchronize to subscription requests.
  The promise returned by <Interface>Proxy.subscribeTo<Attribute|Broadcast> is
  resolved, once the subscription request has been successfully delivered to the
  interface provider. In case of failure, it can be rejected with a
  SubscriptionException.
* **[Java]** The AttributeSubscriptionAdapter is now able to get informed about succeeded
  subscription requests. For this purpose, it implements a callback having
  the following signature: public void onSubscribed(String subscriptionId).
  In case of failure the onError callback can be invoked with a SubscriptionException.
* **[Java]** The consumer is able to synchronize to subscription requests.
  The subscribeTo<BroadcastName> and subscribeTo<AttributeName> methods
  now return a Future that is resolved once the subscription request has been
  successfully delivered to the interface provider. The get() method of the
  Future returns the subscriptionId on successful execution or can throw
  a SubscriptionException in case of failure.
* **[C++]** The ISubscriptionListener interface is now able to get informed about succeeded
  subscription requests. For this purpose, it can implement a callback having
  the following signature: virtual void onSubscribed(const std::string& subscriptionId).
  In case of failure the onError callback can be invoked with a SubscriptionException.
* **[C++]** The consumer is able to synchronize to subscription requests.
  The subscribeTo<BroadcastName> and subscribeTo<AttributeName> methods
  now return a Future that is resolved once the subscription request has been
  successfully delivered to the interface provider. The get() method of the
  Future returns the subscriptionId on successful execution or can throw
  a SubscriptionException in case of failure.
* **[Java]** Static capabilities provisioning can now be specified as a URI.
  See the [Java Configuration Guide](JavaSettings.md) for details.
* **[Java]** the domain access controller now has it's own property with which one can set its
  URI rather than it using the discovery directory URI. See the documentation to
  `DOMAINACCESSCONTROLLERURL` in the [Java Configuration Guide](JavaSettings.md) for details.
* **[Java]** when specifying the discovery directory or domain access controller URIs via
  configuration properties, it is now __not__ necessary to specify the participant IDs as well.
* **[JS]** Optional expiryDateMs (mills since epoch) can be passed to registerProvider. Default
  value is one day from now.
* **[JEE]** Added ability to specifiy message processors which can be used to, e.g., add custom
  headers to outgoing joynr messages. See the [JEE Documentation](jee.md) for details.
* **[Java]** the container classes for multi-out return values are now marked with an interface:
  `MultiReturnValuesContainer`.
* **[C++]** the QoS parameter has to be passed as std::shared_ptr to the `subscribeTo...` methods
* **[C++]** Joynr runtime object can be created with a settings object as well as with a path
  to a settings file.

## Other changes
* **[JEE]** a JEE version of the discovery service was added which can be deployed to EE
  containers like, e.g., Payara.
* **[JEE]** corrected configuration of Radio App JEE and System Integration Tests sit-jee-app
  to match the new capabilities provisioning and some other minor fixes.
* **[Java, JS, C++, JEE]** Ability to specify effort to be expent on ensuring delivery of
  messages. When set to `best effort` and using MQTT as transport, this results in a QoS 0
  MQTT message being sent (fire-and-forget). See `MessagingQosEffort` classes in each language.
* **[C++]** muesli is now used as serializer; it can be found at https://github.com/bmwcarit/muesli

# joynr 0.19.5

## API relevant changes
None.

## Other changes
* **[C++]** Fix multi-threading issue in LocalCapabilitiesDirectory.

# joynr 0.19.4

## API relevant changes
None.

## Other changes
* **[C++]** Correctly load persisted routing table in the LibJoynrRuntime.

# joynr 0.19.3

## API relevant changes
* **[C++]** Add new API to create joynr runtime with settings object.

## Other changes
* **[JS]** Support attributes starting with capital letters.

# joynr 0.19.2

## API relevant changes
None.

## Other changes
* **[C++]** Do not crash joynr runtime if writing persistency files fails.

# joynr 0.19.1

## API relevant changes
None.

## Other changes
* **[C++]** Fix issue in the generated JoynrTargets-release.cmake in relation with boost::thread

# joynr 0.19.0

## API relevant changes
* **[Java]** Added ability to pass a callback to the proxyBuilder.build() method to be notified on
  completion (or failure) of the discovery process.

## Other changes
* **[C++, Java, JS]** Enriched the system integration tests to have test from c++/node apps towards
  java jee apps
* **[C++]** Removed option `USE_PLATFORM_DEPENDENCIES` from CMake. By default all dependencies are
  resolved from system installation paths. However, joynr offers options
  (`USE_PLATFORM_<DEPENDENCY>=OFF`) to turn system resolution off. In this case, joynr downloads
  and builds individual dependencies during the joynr build using CMake's ExternalProject_Add
  mechanism.
* **[JS]** The unit-, integration-, system-integration- and intertab-tests are now using the
  [Jasmine](http://jasmine.github.io) 2.4.1 test framework.
  [Karma](https://karma-runner.github.io) is now used as test runner.
* **[Java]** The way in which the global capabilities and domain access control directories are
  provisioned has changed. See `StaticCapabilitiesProvisioning` as well as its entry in the
  [Java Settings documentation](JavaSettings.md) for details.
* **[JEE]** You can now inject the calling principal in providers in order to see who performed
  the call currently being executed.
* **[JEE]** Support for HiveMQ shared subscriptions, which enables clustering using only
  MQTT for communication.

# joynr 0.18.5

## API relevant changes
None.

## Other changes
* **[JEE]** Fixed bug with multi-out return values not being translated
  between container classes and multi-valued deferred instances in the
  `ProviderWrapper`.

# joynr 0.18.4

## API relevant changes
None.

## Other changes
* **[C++]** Fixed high cpu load which occurs when the system time is changed
* **[C++]** Fixed persistency of local capability entries
* **[C++]** Stability fixes for proxy arbitration
* **[JS]** Added reconnect after connection loss for websockets
* **[JS]** Support to clear local storage when loading joynr library

# joynr 0.18.3

## API relevant changes
None.

## Other changes
* **[Java]** Enabled Discovery and ACL addresses to use MQTT
* **[JEE]** Introduced example radio JEE app

# joynr 0.18.2

## API relevant changes
None.

## Other changes
* **[JS]** Fixed bug when using joynr with node version >= 6

# joynr 0.18.1

## API relevant changes
None.

## Other changes
* **[JS]** Include README in joynr node package

# joynr 0.18.0

## API relevant changes
* **[C++, Java, JS]** The communication protocol between local directories on the cluster controller
  and global directories in the backend changed. Please make sure that clients and backend use
  compatible versions.
* **[C++, Java, JS]** Support for fire and forget methods. Methods modelled with
  the franca keyword "fireAndForget" are now supported in the intended way, i.e. no
  reply is expected and allowed for the calling provider.
* **[Java]** Support for multi-addressed proxies. This way, a single proxy can communicate with
  multiple providers at the same time. The consumer can share a number of domains with the proxy
  builder, and depending on the arbitration strategy, multiple providers are connected with the
  returning proxy. In this case, the communication with the proxy is limited to fire and forget
  methods and subscriptions (attributes and broadcasts).
* **[JEE]** MQTT is now used for incoming and outgoing messages by default. The HTTP Bridge
  functionality is still available, but must be explicitely activated by setting the
  `joynr.jeeintegration.enable.httpbridge` property to `true`.
  See
  `io.joynr.jeeintegration.api.JeeIntegrationPropertyKeys.JEE_ENABLE_HTTP_BRIDGE_CONFIGURATION_KEY`
  for details.

## Other changes
* **[Tools]** Refactored joynr generator framework to simplify the maintenance,
   revised its required dependencies.

# joynr 0.17.2

## API relevant changes
None.

## Other changes
* **[JS]** Updated dependency for atmoshpere.js to version 2.3.2. This ensures that
  joynr has no native dependencies in its npm package.

# joynr 0.17.1

## API relevant changes
None.

## Other changes
* Updated disclaimers, added README for npm

# joynr 0.17.0

## API relevant changes
* **[JEE]** Backend JEE applications are now supported natively with new joynr annotations
  @ServiceProvider and @ServiceLocator, allowing applications to focus solely on business logic.
  See [the JEE documentation](JEE.md) for more information.
* **[C++, Java, JS]** Added suffix "Ms" to timing related discoveryQos parameters:
  _discoveryTimeoutMs_, _cacheMaxAgeMs_, and _retryIntervalMs_. The original getters and setters
  are now deprecated and will be removed by the end of 2016.
* **[C++, Java, JS]** Provider and proxy interfaces as well as generated types (structs, enums and
  maps) contain version constants (`MAJOR_VERSION` and `MINOR_VERSION`) that reflect the version set
  in the Franca interface or type collection. Setters for provider version have been removed
  from the API of the ProviderQos.
* **[Java]** Restructured the class hierarchy of the generated providers. The application provider
  now implements an interface free of joynr-internal details. <Interface>AbstractProvider has been
  kept to maintain backwards compatibility, but implementations derived directly from
  <Interace>Provider must change to the new API. Please have a look at the class diagram
  in docs/diagrams for further details about the restructured class hierarchy.
* **[C++, Java, JS]** The communication protocol between local directories on the cluster controller
  and global directories in the backend changed. Please make sure that clients and backend use
  the same versions.
* **[Java]** Renamed setting _joynr.messaging.capabilitiesdirectoryurl_ to
  _joynr.messaging.discoverydirectoryurl_. The older setting will continue to work until the end of
  2016.
* **[JS, C++, Java]** The provider version can no longer be set programmatically in ProviderQos.
  Instead the value as modeled in Franca is generated into the provider interface.
* **[C++, Java, JS]** Support for empty broadcast. Broadcast with no output parameter is now
  supported in all three languages.

## Other changes
* **[C++]** The content of the message router and the local capabilities directory is now persisted
  by default and automatically loaded at cluster-controller startup. Entries are being saved (in
  JSON format) respectively to _MessageRouter.persist_ and to _LocalCapabilitiesDirectory.persist_.
* **[C++, Java, JS]** The backend service ChannelUrlDirectory has been eliminated. Addressing is
  now saved in the Discovery Directory.
* **[JS]** Small fixes in the jsdoc of generated proxies and providers.

# joynr 0.16.0

## API relevant changes
* **[JS, C++, Java]** Unified subscription QoS API among all programming languages.
 * Add suffix "Ms" to timing related subscription QoS parameters such as
   _expiryDateMs_, _publicationTtlMs_, _periodMs_, _alertAfterIntervalMs_, _minIntervalMs_ and
   _maxIntervalMs_. Getters, setters and constants are renamed accordingly.
 * Subscription QoS allows to specify the validity (relative from current time) instead of
   an absolute expiry date. The clearExpiryDate() function removes a previously set expiry date.
 * The clearAlertAfterInterval function removes a previously set alert after interval.
 * Add suffix "_Ms_" to timing related subscription QoS constants (default, min and max values).
 * Add missing default values and min/max limits for the QoS parameters.
 * The old interface is deprecated but still available for backward compatibility reasons and might
   be removed by end of 2016.
* **[C++, Java]** Provider QoS are passed in at provider registration on the joynr runtime. Storing
  the provider QoS in the provider object itself is deprecated and will be removed by the end of
  2016.
* **[JS]** "joynr.capabilities.registerCapabilitiy" is deprecated. Use
  "joynr.registration.registerProvider" instead. "registerCapability" is deprecated and will be
  removed by the end of 2016.
* **[JS]** registerProvider does not take an auth token. When renaming registerCapability to
  registerProvider, make sure also to delete the authToken parameter.
* **[C++, Java, JS]** The maximum messaging TTL is now configurable via messaging settings and
  enforced. The default value is set to 30 days.
 * C++: default-messaging.settings

   ```
   [messaging]
   # The maximum allowed TTL value for joynr messages.
   # 2592000000 = 30 days in milliseconds
   max-ttl-ms=2592000000
   ```
 * Java: defaultMessaging.properties

   ```
   joynr.messaging.maxTtlMs=2592000000
   ```
 * JS: defaultMessagingSettings.js

   ```
   // 30 days
   MAX_MESSAGING_TTL_MS : 2592000000
   ```
* **[C++]** libjoynr uses websocketpp (https://github.com/zaphoyd/websocketpp) to communicate with
  the cluster-controller.
* **[C++]** Use `CMAKE_CXX_STANDARD` to specify the C++ standard. This feature was introduced by
  CMake 3.1. See [\<RADIO_HOME\>/CMakeLists.txt](/examples/radio-app/CMakeLists.txt) on how to use
  it.

## Other changes
* **[C++, Java]** Fix bug in code generation for typedef.
* **[C++]** CMake integration of the joynr generator now available. See
  [\<RADIO_HOME\>/CMakeLists.txt](/examples/radio-app/CMakeLists.txt) on how to use it.

# joynr 0.15.1

## API relevant changes
None.

## Other changes
* **[C++]** Fix segmentation fault in cluster-controller when a libjoynr disconnects.
* **[C++]** Define proper import targets for Mosquitto in the joynr package configuration.
* **[Java]** Use correct MQTT topics to fix incompatibilities with joynr C++.
* **[Java]** Improved stability in websocket implementation.

# joynr 0.15.0

## Notes
* **[Java,C++]** Java and C++ cluster controllers are now able to communciate to an MQTT broker as
  a replacement, or in addition to, the original bounceproxy. Java uses the Eclipse Paho client,
  while C++ uses mosquitto as an MQTT client.
* **[C++]** There is a new build and runtime dependency for the clustercontroller to mosquitto 1.4.7
* **[Java]** Handling of different transport middlewares has been refactored to be much more
  extensible. Using Guice Multibinders, it is now possible for external projects to add transport
  middleware implementations and inject these into the runtime. See the ```joynr-mqtt-client```
  project for an example of how this can be done.
* **[C++]** libjoynr uses libwebsockets of the libwebsockets project (http://libwebsockets.org)
  to communicate with the cluster-controller. Due to an incompatibility with Mac OS X,
  the C++-Websocket-Runtime currently does not work on Mac OS X.

## API relevant changes
* **[C++]** Removed the RequestStatus object returned by joynr::Future::getStatus().
  Instead, an enum named "StatusCode::Enum" is returned.
* **[C++]** joynr code now requires C++14

## Other changes
* **[JS]** Updated the versions of joynr dependencies log4js (0.6.29), requirejs (2.1.22),
  bluebird (3.1.1) and promise (7.1.1). No API impact.
* **[JS]** The several joynr runtimes (e.g. WebSocketLibjoynrRuntime or InProcessRuntime)
  now bring their own default values for joynr internal settings. Thus, joynr
  applications no longer need to provide this information via the provisioning
  object when loading the library.

# joynr 0.14.3

## API relevant changes
None.

## Other changes
* **[C++]** Removed absolute paths from export targets for the install tree.
* **[C++]** Fix segmentation fault in cluster-controller checkServerTime function.
* **[C++]** Added /etc/joynr to settings search path. This is a workaround for builds with
  incorrect CMAKE_INSTALL_PREFIX.

# joynr 0.14.2

## API relevant changes
None.

## Other changes
* **[C++]** Fix dependency resolution in the CMake package config file for joynr.

# joynr 0.14.1

## API relevant changes
None.

## Other changes
* **[JS]** Fixed bug in generated proxies with broadcast subscription requests
  having no filters.

# joynr 0.14.0

## Notes
* **[Java,JS,C++]** Franca `ByteBuffer` is supported.
* **[Java,JS,C++]** Franca `typedef` is supported. For Java and JS, typedefs
  are ignored and the target datatypes are used instead.
* **[C++]** libjoynr does not depend on Qt anymore.
* **[C++]** libjoynr uses libwebsockets of the libwebsockets project (http://libwebsockets.org)
  to communicate with the cluster-controller. Due to an incompatibility with Mac OS X,
  the C++-Websocket-Runtime currently does not work on Mac OS X.

## API relevant changes
* **[C++]** The minimum required version of `gcc` is 4.9.
* **[C++]** The CMake variables when linking against libjoynr have been renamed :
  * `Joynr_LIB_COMMON_*` contains only generic stuff needed to build generated code.
  * `Joynr_LIB_INPROCESS_*` contains stuff needed to build in-process including cluster controller.
* **[C++]** The `onError` callback for async method calls is changed:
  * The error callback has been renamed to `onRuntimeError`.
    Its signature expects a `JoynrRuntimeException`.
  * If the method has an error modeled in Franca, a separate `onApplicationError` callback is
     generated. The signature of this callback expects the generated error `enum` .
* **[Java]** Modify async proxy API for error callbacks. If an error enum is defined
  for methods in Franca, onFailure callback is split into two methods, one for
  modeled Franca errors (called ApplicationExceptison) and one for joynr runtime
  exceptions.

## Other changes
* **[C++]** The logging syntax is changed to the following format:
  `JOYNR_LOG_DEBUG(logger, "this {}: {}", "is", "a message");`
* **[C++]** Fixed bug in filters for broadcast having arrays as output parameters.
* **[JS]** Set version for node dependency module "ws" to 1.0.1.

# joynr 0.13.0

## Notes
* **[Java]** Uint types are not supported in Java: Unsigned values are thus read as
  signed values, meaning for example that 255 is represented as -1 in a Java Byte. The
  Java application is responsible for converting from signed to unsigned values as
  required. Note that this is only an issue if values exceed the largest possible
  values that can be represented by the signed Java values.
* **[C++]** Removing QT dependencies from libjoynr stack is almost done. Final cleanup
  is performed in upcoming releases.
* **[Java,JS,C++]** The JSON serializer in all three languages escapes already escaped
  quotas in strings incorrectly.
* **[Java, Android]** The Android runtime now contains all necessary transitive dependencies in an
  uber jar. The total size has been reduced so that a minimal app with joynr capability is
  now ca. 2.5 MB large, and multi-dexing is no longer necessary.
* **[Java]** The stand-alone cluster controller in Java is in Beta, and is not yet stable.
  Reconnects from clients are not being handled correctly. It is configured statically to
  disallow backend communication, so all discovery / registration requests must be set to
  LOCAL_ONLY / LOCAL.

## API relevant changes
* **[JS]** Async loading of libjoynr (libjoynr.load()) returns a Promise object instead
  expecting a callback function as input parameter. See the
  [JavaScript Tutorial](JavaScriptTutorial.md) for more details.
* **[Java,JS,C++]** Support Franca type Map
* **[JS]** Support Franca type Bytebuffer
* **[C++]** ApplicationException.getError<T>() now expects a template parameter T
  to get access to the real enum value
* **[Java]** It is no longer necessary to cast error enums retrieved from modelled
  application exceptions.

## Other changes
* **[Android]** The Android runtime has been modified to use an external cluster
  controller using WebSockets, and no longer can communicate itself via HTTP.
* **[Java, Android]** The following configuration properties must now be set when configuring
  the joynr runtime:
  * WebsocketModule.PROPERTY_WEBSOCKET_MESSAGING_HOST
  * WebsocketModule.PROPERTY_WEBSOCKET_MESSAGING_PORT

  Optionally the following can also be set:

  * WebsocketModule.PROPERTY_WEBSOCKET_MESSAGING_PROTOCOL
  * WebsocketModule.PROPERTY_WEBSOCKET_MESSAGING_PATH
* **[Java]** Clear separation between libjoynr and cluster controller functionality.
  Java applications do not need to be deployed with their own cluster controller anymore,
  but can instead communicate with one provided by the environment.
* **[Java]** Libjoynr client is now able to communicate with a cluster controller
  via Websocket communication.
* **[Java]** Cluster controller supports Websocket communication
* **[C++]** Replaced QJson-based serializer with a custom implementation, thus increasing
  speed ca 3x.
* **[C++]** Replace Qt functionality and data types (QThreadPool,
  QSemaphore, QMutex, QThread, QHash, QSet, QMap, QList, ...) by custom or std
  implementations.

# joynr 0.12.3

## API relevant changes
None.

## Other changes
* **[C++]** Selective broadcasts of basic types generate compilable code.

# joynr 0.12.2

## API relevant changes
None.

## Other changes
* **[C++]** Generated enum throws exception in the getLiteral method in case of an
  unresolved value.

# joynr 0.12.1

## API relevant changes
None.

## Other changes
* **[C++]** Fixed bug during deserialization of joynr messages caused by
  incorrect meta type registration of nested structs.

# joynr 0.12.0

## Notes
* **[Java]** Uint types are not supported in Java: Unsigned values are thus read as
  signed values, meaning for example that 255 is represented as -1 in a Java Byte. The
  Java application is responsible for converting from signed to unsigned values as
  required. Note that this is only an issue if values exceed the largest possible
  values that can be represented by the signed Java values.
* **[Java]** The previously mentioned issue with handling of "number" types and enums in Lists
  has now been repaired.

## API relevant changes
* **[Java]** Java datatype java.util.List has been replaced with Array in the joynr API.
* **[Java]** The onError callback of subscriptions now passes a JoynrRuntimeException as
  input parameter instead of a JoynrException, as application-level exceptions cannot be defined
  for subcription errors.
* **[Java]** The method "getReply" of Future object was renamed to "get".
* **[Java]** The Java Short datatype has been introduced for Franca types UInt16 and Int16, as is
  Java Float now used for the Franca type Float.
* **[C++]** Support of exceptions for methods/attributes. Exceptions at provider side are now
  communicated via joynr to the consumer, informing it about unexpected application-level and
  communication behavior. joynr providers are able to reject method calls by using error enum values
  as modelled in the Franca model.
* **[JS]** Method input/output parameters and broadcast parameters are now consistently
  passed as key-value pairs.
* **[Java,JS,C++]** Harmonized the handling of minimum interval for subscriptions with
  OnChangeSubscriptionQos. Set the MIN value to 0 ms.
* **[Java,JS,C++]** Harmonized the handling of subscription qos parameters for broadcast
  subscriptions. If two subsequent broadcasts occur within the minimum interval, the
  latter broadcast will not be sent to the subscribing entity.

## Other changes
* **[C++]** Fixed bug causing a consumer to crash when subscribing to attributes of type
  enumeration
* **[JS]** Support of methods with multiple output parameters
* **[Java,C++]** Fixed bug with arrays as return parameter types of methods and
  broadcasts and as attribute types of subscriptions
* **[Tooling]** The joynr generator ignores invalid Franca models, and outputs a list of errors to
  the console.

# joynr 0.11.1

## API relevant changes
None.

## Other changes
* **[JS]** Minimum minInterval for subscriptions is 0ms
* **[JS]** The PublicationManager checks if the delay
  between two subsequent broadcasts is below the minInterval of the
  subscription. If yes, the broadcast is not communicated to the
  subscribing entity.
* **[JS]** Allow to load generated datatypes prior to invoking joynr.load
  in the node environment
* **[JS]** Smaller bug fixes in PublicationManager

# joynr 0.11.0

## Notes
* **[Java]** Uint types are not supported in Java: Unsigned values are thus read as
  signed values, meaning for example that 255 is represented as -1 in a Java Byte. The
  Java application is responsible for converting from signed to unsigned values as
  required. Note that this is only an issue if values exceed the largest possible
  values that can be represented by the signed java values.

## Known issues
* **[Java]** Handling of "number" types and enums in Lists is not implemented
  correctly. Accessing these values individually can result in ClassCastExceptions
  being thrown.
* **[Java]** uint16 and int16 declarations in Franca are currently being represented
  as Integer in Java.Though this is not associated with any functional problem, in
  the future int16 types will be generated to Short.
* **[C++]** Missing support of exceptions for methods/attributes. While the
  exception handling is already implemented for Java + JS, required extensions for C++
  are currently under development and planned for the upcoming major release
  0.12.0 mid November 2015.

## API relevant changes
* **[Java]** The onError callback of subscriptions expects now a JoynrException as input parameter
  instead of an empty parameter list. In addition, exceptions received from subscription publication
  are now forwarded to the onError callback.
* **[Java,JS]** Support of exceptions for methods/attributes. Exceptions at provider side are now
  communicated via joynr to the consumer, informing him about unexpected behavior. joynr providers
  are able to reject method calls by using error enum values as associated with the method in the
  Franca model.
* **[JS]** The callback provided at broadcast subscription is now called with key value pairs for
  the broadcast parameters. Previously, the callback has been invoked with individual function
  arguments for each broadcast parameter.
* **]Java,JS,C++]** Harmonized the handling of expiry dates in SubscriptionQos

## Other changes
* **[C++]** Replaced QSharedPointer with std::shared_ptr
* **[C++]** Replaced QDatetime with std counterpart "chrono"
* **[C++]** Replaced log4qt with spdlog
* **[C++]** Fixed bug which prevented the onError callback of async method calls to be called in
  case of unexpected behavior (e.g. timeouts)
* **[Java,JS,C++]** Fixed bug which caused joynr message loss due to wrong time interpreation in
  case of very high expiry dates.
* **[Java,JS]** Enriched the radio example with exception handling

# joynr 0.10.2

## API relevant changes
None.

## Other changes
* **[JS]** Reworked the handling of enums defined in Franca models.
  This resolves issues when using enums as input/output parameter of
  methods in JavaScript.

# joynr 0.10.1

## API relevant changes
None.

## Other changes
* **[Java]** Correct exception handling when messages are not routable
* **[JS]** Integrate JavaScript markdown in general documentation
* **[JS]** Fix bug in documentation regarding the Maven group ID of the joynr
  generators

# joynr 0.10.0

joynr JavaScript is now also officially open source. JavaScript can be run in Chrome or node.js.
Have a look in the [JavaScript Tutorial](JavaScriptTutorial.js) to get started with joynr
JavaScript, and try out the radio app examples to see it all in action.

## Known issues
* **[Java]** Handling of “number” types and enums in Lists is not implemented correctly. Accessing
  these values individually can result in ClassCastExceptions being thrown.
* **[Java]** Uint types not handled correctly: Unsigned values from C++ are read as signed values
  in Java. Workaround: the Java application must convert from signed to unsigned values itself.
  Note that this is only an issue if values exceed the largest possible values that can be
  represented by the signed java values.

## API relevant changes
* **[Java, C++, JS]** In order to fix compatibility in all supported languages with types using
  type collections, the generators now use the spelling of Franca element names as-is for packages,
  type collections, interfaces, etc., meaning that they no longer perform upper/lower case
  conversions on Franca element names. Models that contain elements with identical spelling other
  than case may cause unexpected behavior depending on which operating system is used. Files in
  Windows will be overwritten, for example, while files in Linux will co-exist.
* **[Java, C++, JS]** Franca's error enums are currently supported in Java, but not yet complete in
  JavaScript or C++. We recommend not using FIDLs with Error Enums until 0.11 is released.

## Other changes
* **[Java]** Logging can now be focused on message flow. Set log4j.rootLogger=error and then use a
  single logger to view messages: log4j.logger.io.joynr.messaging.routing.MessageRouterImpl=info
  shows only the flow, =debug shows the body as well.
* **[C++]** Now using Qt 5.5
* **[JS]** Fix radio example made for node, to be compatible with the radio example
  in C++, Java and the browser-based JavaScript application.
* **[Tooling]** Minor fixes in build scripts.
* **[Tooling]** Move java-generator, cpp-generator and js-generator into the tools folder.
  All generator modules have the Maven group ID "io.joynr.tools.generator".
* **[Tooling]** The joynr-generator-standalone supports JavaScript code generation
  language.
* **[Tooling, JS]** The joynr JavaScript build is part of the profile "javascript" of the
  root joynr Maven POM.

# joynr 0.9.4

## API relevant changes
* **[Java, C++, JS]** Use spelling of Franca element names (packages, type collections,
  interfaces, ...) as defined in the model (.fidl files) in generated code. I.e. perform
  no upper/lower case conversions on Franca element names.

## Other changes
* **[C++]** Param datatypes in a joynr request message includes type collection names
* **[JS]** Fix radio example made for node, to be compatible with the radio example
  in C++, Java and the browser-based JavaScript application.
* **[Tooling]** Minor fixes in build scripts.
* **[Tooling]** Move java-generator, cpp-generator and js-generator into the tools folder.
  All generator modules have the Maven group ID "io.joynr.tools.generator".
* **[Tooling]** The joynr-generator-standalone supports JavaScript code generation
  language.
* **[Tooling, JS]** The joynr JavaScript build is part of the profile "javascript" of the
  root joynr Maven POM.

# joynr 0.9.3

This is a minor bug fix release. It includes a preview version of the **joynr JavaScript** language
binding. Have a look in the [JavaScript Tutorial](JavaScriptTutorial.js) to get started with joynr
JavaScript.

## API relevant changes
* **[Java, C++, JS]** Using American English in radio.fidl (renaming favourite into favorite).

## Other changes
None.

# joynr 0.9.2

## API relevant changes
None.

## Other changes
* **[C++]** Problems with receiving messages in libjoynr via WebSockets have been resolved.
* **[Java, C++]** Default domain for backend services is now "io.joynr".

# joynr 0.9.1

## API relevant changes
None.

## Other changes
* **[Android]** callback onProxyCreationError is now called correctly when an error occurs creating
  a proxy. onProxyCreation is no longer called with null.
* **[Java]** problems with multiple calls to register and deregister the same provider have been
  resolved.
* logging settings in the examples have been reduced to focus on the sent and received messages.

# joynr 0.9.0

## API relevant changes
* **[Java, C++]** The provider class hierarchy has been simplified. A class diagram is at
  docs/diagram/ClassDiagram-JavaProvider.png. To implement a provider from scratch, extend
  <Interface>AbstractProvider. To implement a provider based on the default implementation extend
  Default<Interface>Provider.
* **[C++]** Qt-related datatypes have been removed from the API, both in generated classes and in
  runtime classes used for proxy creation, provider registration etc. Std types are now used
  instead.
* **[C++]** Future no longer accepts a callback as well; in order to synchronously retrieve values
  from the future, call Future::getValues.
* **[C++]** getProxyBuilder() has been renamed to createProxyBuilder()
* **[C++]** ProxyBuilder::RuntimeQos has been renamed to MessagingQos (as in Java)
* **[C++]** setProxyQos() has been removed from the ProxyBuilder. Messaging timeouts are set using
  the MessagingQos, while qos attributes related to discovery are set in setDiscoveryQos()
* **[C++]** The async API of proxies for method calls and attribute setters/getters allows
  to provide onSuccess and onError callback functions. OnSuccess is invoked by the joynr runtime
  in case of a successful call, onError in all other cases (e.g. joynr internal errors like
  timeouts).
* **[C++]** The sync API of proxies for method calls and attribute setters/getters now always
  provides a RequestStatus object as return value. This object informs the caller upon successful or
  erroneous execution of the respective call.
* **[Java]** Access control has been activated, meaning that all Java-based providers will not be
  accessible unless the request message passes an access control check. As development of access
  control is ongoing (there is not yet official support for entering access control information in
  the global access control directory), currently providers can be made accessible by using a
  statically-injected access control property. The MyRadioProviderApplication class in
  examples/radio-app provides an example of how this can be done.
* **[Java, C++]** registerCapability has been renamed to registerProvider and no longer takes an
  "auth token", which was a placeholder that is no longer needed.
* **[Java, C++]** Providers may now only be implemented using the asynchronous interface. The
  sychronous provider API has been removed. Providers return by calling onSuccess callback function.
* **[Java, C++]** Franca's multiple output parameters are now supported.
* **[Build]** Added Dockerfiles for building Java and C++ builds, with included scripts. These
  scripts are also used by the joynr project itself in its own CI (Jenkins-based) environment.
* **[Java]** Capability Directory entries on the global directory are now persisted using JPA.

## Other changes
None.

# joynr 0.8.0

## API relevant changes
* **[Java, C++]** Support of broadcast: it is now possible to subscribe to broadcasts on proxy side.
  Providers are able to fire broadcast events, which are then forwarded to subscribed proxies. See
  the [Broadcast Tutorial](Broadcast-Tutorial.md) for more information.
* **[Java, C++]** Support to stop/update an existing subscription: the creation of a new
  subscription returns a unique subscription ID. Supplying this id to the proxy API allows to stop
  or update an existing subscription.
* **[Java, C++]** Generate proxy API according to modifier flags in Franca model: only generate
  setters/getters/subscribeTo methods on proxy side, if respective flags are defined in the Franca
  model (e.g. readOnly implies no setters)
* **[Java, C++]** Names defined in Franca are taken 1:1 into code: the joynr generator framework
  reuses the upper and lower case as defined in the Franca model where possible
* **[Java]** Add copy constructor to complex types of Franca model: for each complex data structure
  in the Franca model, a copy constructor is created in the respective Java class
* **[Java, C++]** Rename subscription listener methods
  * onReceive: Gets called on every received publication
  * onError: Gets called on every error that is detected on the subscription

## Other changes
* **[Tooling]** Enable cleanup capability of joynr generator framework: it is now possible to
  trigger the joynr generator with the "clean" goal, meaning that previously generated files are
  deleted
* **[Tooling]** Create standalone joynr generator: joynr provides now a standalone joynr generator,
  which can be used independent of maven as build environment
* **[Tooling]** The joynr generator framework migrates to xtend 2.7.2
* **[Tooling]** Update Java version from 1.6 to 1.7
* **[Java, C++]** Added ability to radio-app example to apply geocast broadcast filters: the example
  shows how broadcasts can be used to implement a geocast
* **[C++]** Update to CommonAPI version 2.1.4
* **[C++]** C++ cluster controller offers WebSocket messaging interface: the C++ cluster controller
  provides now a WebSocket API to be accessed by joynr applications. The C++ libjoynr version
  supports WebSocket communication with the cluster controller
* **[C++]** Implement message queue: in case the destination address of the joynr message cannot be
  resolved, the message router is now able to queue messages for later delivery
* **[Android]**	Now supporting platform version 19.
* **[Android]**	AsyncTask from the Android SDK went from being executed in parallel in API 10, to
  sequential handling in later Android versions. Since there is no clean way to support the old
  and new semantics without wrapping the class, we are now bumping up support API 19. Prior versions
  are no longer supported.

# joynr 0.7.0

## API relevant changes
* **[Java]** SubscriptionListener is now called AttributeSubscriptionListener, and
  unregisterSubscription renamed unregisterAttributeSubcription (change required to differentiate
  from broadcasts)
* **[Java]** The hostPath property can now be set as joynr.servlet.hostPath.
* **[Java, C++]** SSL support for C++ and Java

## Other changes
* **[C++]** libjoynr and cluster-controller now communicate over a single DBus interface
* **[C++]** introduce MessageRouter on libjoynr and cluster-controller side to resolve next hop for
  messages
* **[C++]** remove EndpointAddress term and use simply Address
* **[Java]** use URL rewriting to implement load balancing on bounce proxy cluster
* **[Java]** enable bounce proxy controller to run in clustered mode
* **[Java]** refactor bounce proxy modules:
  * use Guice injection to configure servlets
  * use RESTful service adapters for messaging related components

# joynr 0.6.0

## API relevant changes
* **[Java]** exceptions: removed checked exceptions from ProxyBuilder
* **[Java]** Check for correct usage of SubscriptionQos
* **[Java]** ChannelUrlDirectoryImpl correctly implements unregisterChannelUrl
* **[Java]** Changes to GlobalCapabilitiesDirectory API causes this version to be incompatible with
  older server installations.
* **[C++]** joynr is now compatible with Qt 5.2
* **[C++]** read default messaging settings from file
  Default messaging settings are now read from file "resources/default-messaging.settings". When
  using the find_package command to resolve joynr, it will set the JOYNR_RESOURCES_DIR variable.
  You can copy the default resources to your bin dir using cmake's file command:

  ```bash
  file(
      COPY ${JOYNR_RESOURCES_DIR}
      DESTINATION ${CMAKE_RUNTIME_OUTPUT_DIRECTORY}
  )
  ```

## Other changes
* **[C++]** cleaning up joynr libraries used in cmake find_package
* **[Java]** refactored messaging project structure for scalability-related components
* **[Java]** definition of RESTful service adapters for messaging related components
* **[Java]** implementation of lifecycle management and performance monitoring for controlled bounce
  proxy
* **[Java]** scalability extensions for channel setup at bounce proxy
* **[Java]** scalability extensions for messaging in non-exceptional situations
* **[Java]** backend: improved shutdown responsiveness
* **[Java]** discovery directory servlet: mvn commands to start for local testing
* **[Java]** logging: preparations to allow logging to logstash (distributed logging)
* **[Java]** binary archives (WAR format) of backend components are available on Maven Central
* **[Java]** Enable backend module "MessagingService" to work with joynr messages of unknown content
  type
* **[Java]** Joynr provides rudimentary embedded database capabilities
* **[Tooling]** Augment features of joynr C++ code generator
* **[Tooling]** Write common util for all generation templates to resolve names of methods, types,
  interaces, arguments, …<|MERGE_RESOLUTION|>--- conflicted
+++ resolved
@@ -1,22 +1,22 @@
-<<<<<<< HEAD
 # joynr 1.1.0-SNAPSHOT
-=======
-# joynr 1.0.4
->>>>>>> 09a63446
-
-## API relevant changes
-None.
-
-## Other changes
-<<<<<<< HEAD
+
+## API relevant changes
+None.
+
+## Other changes
 * **[C++]** moved settings `local-capabilities-directory-persistence-file` and
   `local-capabilities-directory-persistency-enabled` from section [lib-joynr] to [cluster-controller].
-=======
+
+# joynr 1.0.4
+
+## API relevant changes
+None.
+
+## Other changes
 * **[C++]** The queue sizes for messages can now additionally be limited by setting the properties
   'cluster-controller/message-queue-limit-bytes' and / or
   'cluster-controller/transport-not-available-queue-limit-bytes' which specify
   the limit in bytes rather than number of messages. By default no queue limit is enforced.
->>>>>>> 09a63446
 
 # joynr 1.0.3
 
