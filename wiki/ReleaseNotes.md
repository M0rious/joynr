--- conflicted
+++ resolved
@@ -1,30 +1,21 @@
-<<<<<<< HEAD
 # joynr 0.28.0
 
 ## API relevant changes
 * **[C++, API]** Ease implementation of SubscriptionListener for empty broadcasts.
 
-## Other changes
-=======
 # joynr 0.27.1
 
 ## API relevant changes
 
 ## Other changes
 * **[JEE]** Fixed cleanup of thread pool when application is undeployed
->>>>>>> ee8fe332
 * **[C++]** Mosquitto Connection uses now internal Mosquitto Loop thread handling.
 * **[C++]** Cleaned up MessagingSettings. All settings which correspond to `seconds` time unit,
   have now `seconds` suffix.
 
-<<<<<<< HEAD
-=======
-
->>>>>>> ee8fe332
 # joynr 0.27.0
 
 ## API relevant changes
-* **[C++]** Provide SubscriptionListener specialization for empty broadcasts.
 * **[C++]** virtual methods (such as `clone()`) are only generated for polymorphic datatypes
 * **[C++]** floating point members of generated datatypes are now compared w.r.t. a specific precision;
   `operator==` uses a fixed precision of `4` ULPs (Units in the Last Place); the `equals()` method can be used to perform
