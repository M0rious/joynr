--- conflicted
+++ resolved
@@ -3,46 +3,28 @@
 ## API relevant changes
 None.
 
-<<<<<<< HEAD
 ## Configuration property changes
-* **[Java]** Renamed property `PROPERTY_MAX_MESSAGES_INQUEUE` to
-  `PROPERTY_MAX_INCOMING_MQTT_MESSAGES_IN_QUEUE`
-  See the [Java Configuration Reference](JavaSettings.md) for more details.
-* **[Java]** Added new property `PROPERTY_REPEATED_MQTT_MESSAGE_IGNORE_PERIOD_MS`.
-  See the [Java Configuration Reference](JavaSettings.md) for more details.
-* **[Java]** Introduced new properties: `PROPERTY_DISCOVERY_DEFAULT_TIMEOUT_MS`,
-  `PROPERTY_DISCOVERY_RETRY_INTERVAL_MS`, `PROPERTY_ROUTING_MAX_RETRY_COUNT` and
-  `PROPERTY_MAX_DELAY_WITH_EXPONENTIAL_BACKOFF_MS`.
-  See the [Java Configuration Reference](JavaSettings.md) for more details.
-* **[Java]** Added new property `PROPERTY_KEY_MQTT_MAX_MESSAGE_SIZE_BYTES`.
-  See the [Java Configuration Reference](JavaSettings.md) for more details.
-* **[Js]** Made default discoveryQos configurable via provisioning. See the
-  [Javascript Configuration Reference](JavaScriptTutorial.md#provisioning) for more details.
-* **[C++]** Made discovery-default-timeout-ms and discovery-default-retry-interval-ms
-  configurable. See default-messaging.settings for more details.
-* **[C++]** The MQTT maximum message size is now configurable using the new
-   setting mqtt-max-message-size-bytes. See default-messaging.settings for more details.
-=======
-## Other changes
 * **[Java]** See the [Java Configuration Reference](JavaSettings.md) for
   details about these newly introduced properties:
   * `PROPERTY_DISCOVERY_DEFAULT_TIMEOUT_MS`
   * `PROPERTY_DISCOVERY_RETRY_INTERVAL_MS`
+  * `PROPERTY_KEY_MQTT_MAX_MESSAGE_SIZE_BYTES`
+  * `PROPERTY_MAX_DELAY_WITH_EXPONENTIAL_BACKOFF_MS`
+  * `PROPERTY_REPEATED_MQTT_MESSAGE_IGNORE_PERIOD_MS`
   * `PROPERTY_ROUTING_MAX_RETRY_COUNT`
-  * `PROPERTY_MAX_DELAY_WITH_EXPONENTIAL_BACKOFF_MS`
-  * `PROPERTY_KEY_MQTT_MAX_MESSAGE_SIZE_BYTES`
+* **[Java]** Renamed property `PROPERTY_MAX_MESSAGES_INQUEUE` to
+  `PROPERTY_MAX_INCOMING_MQTT_MESSAGES_IN_QUEUE`.
 * **[JS]** Made default discoveryQos configurable via provisioning. See the
   [Javascript Configuration Reference](JavaScriptTutorial.md) for more details.
 * **[C++]** Made the following properties configurable. See
   default-messaging.settings for more details.
+  * `discovery-default-retry-interval-ms`
   * `discovery-default-timeout-ms`
-  * `discovery-default-retry-interval-ms`
   * `mqtt-max-message-size-bytes`
 * **[C++, Java, JS]** Changed default values for the following properties:
   * Discovery expiry interval set to 6 weeks
   * Discovery timeout interval set to 10 minutes
   * Discovery retry interval set to 10 seconds
->>>>>>> f13051cf
 
 ## Other changes
 None.
