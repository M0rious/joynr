<<<<<<< HEAD
# joynr 0.28.0

## API relevant changes
* **[C++, API]** Ease implementation of SubscriptionListener for empty broadcasts.
=======
# joynr 0.27.3

## API relevant changes
none

## Other changes
* **[C++]** Fixed crash which occurs when a LibJoynrRuntime is destroyed before the init method was called.
>>>>>>> d7328ef1

# joynr 0.27.2

## API relevant changes
none

## Other changes
* **[JEE]** Applications can inject a MqttClientIdProvider to generate an id for the mqtt client.
  The producer method must be annotated with JoynrMqttClientIdProvider.
* **[Java,C++,JS]** updated SMRF dependency to 0.2.0 which introduces an incompatibility with any previous version
* **[C++]** Fixed potential crash when a proxy is used after a joynr runtime was deleted.

# joynr 0.27.1

## API relevant changes

## Other changes
* **[JEE]** Fixed cleanup of thread pool when application is undeployed
* **[C++]** Mosquitto Connection uses now internal Mosquitto Loop thread handling.
* **[C++]** Cleaned up MessagingSettings. All settings which correspond to `seconds` time unit,
  have now `seconds` suffix.

# joynr 0.27.0

## API relevant changes
* **[C++]** virtual methods (such as `clone()`) are only generated for polymorphic datatypes
* **[C++]** floating point members of generated datatypes are now compared w.r.t. a specific precision;
  `operator==` uses a fixed precision of `4` ULPs (Units in the Last Place); the `equals()` method can be used to perform
  comparison with a custom precision

## Other changes
* **[C++]** The cluster controller can be configured in such a way that access control checks are performed
  only with locally provisioned or cached data. The configuration is done by using the
  `access-control/use-ldas-only` property in the cluster controller settings.
* **[Java]** Introduced property joynr.messaging.maxmessagesinqueue to restrict number of messages being processed
  at a time. See the [Java Configuration Reference](JavaSettings.md) for more details.
* **[Java]** Introduced property joynr.messaging.routingtablegraceperiodms.
  See the [Java Configuration Reference](JavaSettings.md) for more details.
* **[Java]** Introduced property joynr.messaging.routingtablecleanupintervalms.
  See the [Java Configuration Reference](JavaSettings.md) for more details.
* **[Java]** RawMessagingPreprocessor will be injected in JeeMqttMessagingSkeletonProvider correctly

# joynr 0.26.0

## API relevant changes
* **[JavaScript]** It is now possible to register a provider with a preconfigured
  participantId. The application is responsible to ensure that the participantId is
  unique, globally or locally depending on the provider's scope. See the JSDoc for more
  information.
* **[Java, JEE]** RawMessagingPreprocessor now accepts a byte array as an input parameter and returns
  a byte array instead of a string.
* **[Java]** JoynrMessageProcessor uses the new SMRF message types: MutableMessage for outgoing messages
  and ImmutableMessage for incoming messages.

## Other changes
* **[Java,C++,JS]** HTTP communication is not supported at the moment
* **[JS]** Browser based environments, e.g. radio-js, are not supported at the moment
* **[JS]** Direct MQTT based communication is not supported at the moment.
  Please use the WebSocketLibjoynrRuntime to connect to external cluster controller handling
  the MQTT connection to the backend.
* **[JS]** Introduced mandatory dependency to the 'wscpp' module (https://github.com/bmwcarit/wscpp)
  for the node environment.
* **[Java]** Global Discovery and Global Domain Access Controller via Jetty using HTTP based
  communication are no longer supported, please use the JEE implementations based
  on MQTT communication instead
* **[Java]** Updated to use of Jackson 2.8.8 in order to improve compatibility with Payara.

## Backward compatibility
This version of joynr is NOT compatible with previous versions due to internal changes:
* **[cluster-controller]** cluster-controller expects libjoynr to signal globally visible providers
* **[messaging layer]** Switched to SMRF messaging format.

# joynr 0.25.3

## API relevant changes

## Other changes
* **[C++]** setting "discovery-entry-expiry-interval-ms" can now store values up to 2^63-1

# joynr 0.25.2

## API relevant changes

## Other changes
* **[C++]** libCommon has been moved to libJoynr. This fixes issues with static linking with libjoynr.
* **[JEE]** Shutdown MQTT client when undeploying WebApp.

# joynr 0.25.1

## API relevant changes

## Other changes
* **[C++]** Fixed a race condition in DelayedScheduler potentially leading to an assertion.
* **[JEE]** Fixed Mqtt reconnect bug by updating the mqtt-client

# joynr 0.25.0

## API relevant changes
* **[JEE]** Applications can inject a RawMessagingPreprocessor to modify or inspect messages arriving
  via MQTT
* **[JAVA/JEE]** JoynrMessageProcessor.process was divided into a processOutgoing and processIncoming
  method. The processOutgoing method is called right after a message was created that will be sent
  to another Joynr instance. The processIncoming method is called for messages which were received
  from another Joynr instance.

## Other changes
* **[C++]** Added POSIX signal handling which can control starting/stopping external communication
in cluster-controller process. It can also trigger termination of the cluster-controller process.
See [Joynr C++ configuration reference](CppConfigurationReference.md) for more information.

# joynr 0.24.1

## API relevant changes

## Other changes
* **[Java]** Fixed a bug where enumeration parameters in fire and forget method calls
  were improperly deserialized on provider side, leading to an exception.

# joynr 0.24.0

## API relevant changes

* **[All]** Added 'encrypt' to MessagingQos (incl. additional constructors, getter/setter),
  existing MessagingQos APIs remain working
* **[C++]** Providers can be (un)registered asynchronously through `(un)registerProviderAsync`
* **[All]** The 'GlobalDomainAccessController' interface has been split up into 3 interfaces:
  'GlobalDomainRoleController' (contains the 'role' based APIs),
  'GlobalDomainAccessController' (contains the read-only getter & broadcast APIs for
  master / mediator / owner access and registration control entries) and
  'GlobalDomainAccessControlListEditor' (contains the modification related APIs for
  master / mediator / owner access and registration control entries)
  See `basemodel/src/main/franca/joynr/*.fidl` for details.
* **[Java]** Moved and changed property `JeeIntegrationPropertyKeys.
  JEE_ENABLE_SHARED_SUBSCRIPTIONS="joynr.jeeintegration.enable.sharedsubscriptions"` to `MqttModule.
  PROPERTY_KEY_MQTT_ENABLE_SHARED_SUBSCRIPTIONS="joynr.messaging.mqtt.enable.sharedsubscriptions"`
* **[Java]** MQTT shared subscriptions are not restricted to JEE any longer
* **[All]** Added 'compress' to MessagingQos (available with Java/C++ solely via
  getter/setter, in JS also via constructor), existing MessagingQos APIs remain working
* **[All]** Multiple global transports cannot be used in parallel any longer, either Mqtt
  or Http has to be used
* **[All]** Mqtt / Jee joynr backend services are used by default now (set in default settings).
  * To use the http backend in **Java**, set DISCOVERYDIRECTORYURL and DOMAINACCESSCONTROLLERURL
    as explained in the [Java Configuration Reference](JavaSettings.md).
  * To use the http backend in **C++**, change the cluster controller's messaging settings:
    set "broker-url" to the bounceproxy's url (e.g. "http://localhost:8080/bounceproxy/"),
    set "capabilities-directory-url" to the capabilities directory's channel url (e.g.
    "http://localhost:8080/discovery/channels/discoverydirectory_channelid/"),
    set "capabilities-directory-channelid" to "discoverydirectory_channelid" (default is the
    serialized Mqtt address of the global discovery directory)
  * To use the http backend in **JS**, start a C++/Java cluster controller configured to use
    the http backend (see above)
* **[C++]** Removed messaging setting bounceproxy-url since it is not possible to use http
  (bounceproxy) in parallel with mqtt (broker)

## Other changes
* **[C++]** Access control can be activated in the cluster-controller. Default: OFF.
  Refer to [cluster controller settings](ClusterControllerSettings.md) for more info.
* **[Java]** Added properties (`PROPERTY_KEY_MQTT_KEEP_ALIVE_TIMER_SEC`,
  `PROPERTY_KEY_MQTT_CONNECTION_TIMEOUT_SEC` and `PROPERTY_KEY_MQTT_TIME_TO_WAIT_MS`) to
  configure the MQTT connection. See [JavaSettings](JavaSettings.md) for more information.
* **[C++]** Moved to muesli 0.3.1 for serialization of boost::multi_index containers
* **[Java]** Allow to set prefixes of Mqtt topics, see [JavaSettings](JavaSettings.md).
* **[C++]** Allow to set prefixes of Mqtt topics in cluster-controller settings:
  `mqtt-multicast-topic-prefix` and `mqtt-unicast-topic-prefix`
* **[Java]** Added property (`PROPERTY_ACCESSCONTROL_ENABLE`) to enable access control checks.
  See [JavaSettings](JavaSettings.md) for more information.

# joynr 0.23.2

## API relevant changes
none

## Other changes
* **[JEE]** Fixed issue that caused joynr not to start correctly with debug logging enabled
* **[Java]** Do not send customHeaders as their own json object
* **[Java]** Made MQTT reconnect behavior more robust

# joynr 0.23.1

## API relevant changes
* **[C++]** createRuntimeAsync returns runtime directly instead of via a callback;
  the runtime must not be used until the onSuccess callback is called
* **[C++]** ProxyBuilder::buildAsync will not block if arbitration is not possible

## Other changes
* **[C++, Java, JS]** Fix bugs in code generation for typedef.

# joynr 0.23.0

## API relevant changes

* **[JEE]** Providers are no longer deregistered automatically when the application is shutdown.
* **[C++]** Proxy builder returns a std::unique_ptr to the created proxy instead of a raw pointer.
* **[C++]** Joynr runtime returns a std::unique_ptr to a created proxy builder instead of a raw pointer.
* **[C++]** Created joynr runtime is returned as a std::unique_ptr.
* **[All]** Introduce MulticastSubscriptionQos for non selective broadcasts.
* **[All]** Removed deprecated time related APIs from `SubscriptionQos`, `PeriodicSubscriptionQos`,
  `OnChangeSubscriptionQos`, `OnChangeWithKeepAliveSubscriptionQos`,
  `HeartbeatSubscriptionInformation`, `DiscoveryQos`
* **[JS]** Removed deprecated `capabilities` member from runtimes
* **[JS]** Removed deprecated `registerCapability`, `unregisterCapability` methods from
  `CapabilitiesRegistrar`
* **[C++, Java]** Removed deprecated `providerQos` attribute from provider and related
  `registerProvider` API (without `providerQos` parameter) from `JoynrRuntime`
* **[Java]** Removed deprecated `CAPABILITYDIRECTORYURL` from provisioning
* **[All]** Removed deprecated `outputHeaderPath` member from AbstractJoynGeneratorMojo
* **[C++]** createRuntimeAsync error callback exception parameter is now a const reference.
* **[C++]** Removed method `setCached()` from ProxyBuilder
* **[C++]** Removed protected member `cache` from ProxyBase, ProxyFactory

## Other changes
* **[C++]** fix lifetime issue in JoynrMessagingConnector

# joynr 0.22.4

## API relevant changes
None.

## Other changes

* **[C++, JS, Java]** Apply configurable Time To Live (TTL) Uplift to each outgoing message and to
  the expiry date of subscriptions

# joynr 0.22.3

## API relevant changes
None.

## Other changes

* **[C++]** fix MQTT connection to broker blocked after first message was sent
* **[JS]** fix typing issues with maps of structs
* **[JS]** fix receiving too many multicast publications when provider and proxy are in same
  libjoynr
* **[C++]** Bugfix: Provider and consumers do not crash after reconnect to cluster-controller

# joynr 0.22.2

## Other changes

* **[C++]** Bugfix: MQTT sender blocks message router thread in case of connection to broker not
  established.

# joynr 0.22.1

## Other changes

* **[JS]** Bugfix: For non-selective broadcast subscriptions the listeners could be called too
  often if multiple matching listeners were found.

# joynr 0.21.4
This is a minor bug fix release.

## API relevant changes
None.

## Other changes
* **[C++]** Fix bug in generated data types if base and derived classes have different
  package names.

# joynr 0.22.0

## API relevant changes
* **[Java]** constant PROPERTY_MESSAGING_PRIMARYGLOBALTRANSPORT has been moved to
  io.joynr.messaging.MessagingPropertyKeys
* **[C++]** During a provider call a call context can be queried which provides the creator user id
  field from the joynr message. Please delete the broadcastsubscriptionrequest-persistence-file and
  subscriptionrequest-persistence-file because the file format changed.
* **[C++]** Introduced async proxy creation. ProxyBuilder now provides a buildAsync method which
  accepts a success and an error callback as parameters.
* **[C++]** Introduced async joynr runtime creation. See JoynrRuntime::createRuntimeAsync for more
  information.
* **[C++]** joynr can now be built with a static and a dynamic log level. The corresponding cmake
  properties are called JOYNR_MAX_LOG_LEVEL and JOYNR_DEFAULT_RUNTIME_LOG_LEVEL. In order to change
  the dynamic log level at runtime a environment variable, which is called "JOYNR_LOG_LEVEL", must
  be exported before any joynr component starts. The runtime log levels are called "TRACE", "DEBUG",
  "INFO", "WARNING", "ERROR" and "FATAL".
* Non-selective broadcasts work only with MQTT until further notice.
  HTTP is currently not supported.
* Non-selective broadcasts support partitions to control broadcast delivery to subscribers.
  * **[C++]** On provider side the fire broadcast method has now an optional partitions argument;
    see [C++ documentation for firing a broadcast](cplusplus.md#firing-a-broadcast). On consumer
    side the subscribe method has now an optional partitions argument; see [C++ documentation for
    subscribing to a broadcast](cplusplus.md#subscribing-to-a-%28non-selective%29-broadcast). The
    subscription ID parameter of the subscribe method for updating an existing subscription moved
    from the last to the first position in the argument list. In addition, it also has now an
    optional partitions argument; see [C++ documentation for updating an existing subscription]
    (cplusplus.md#updating-a-%28non-selective%29-broadcast-subscription).
  * **[Java]** On provider side the fire broadcast method has now an optional varargs argument to
    provide partitions; see [Java documentation for firing a broadcast](java.md#firing-a-broadcast).
    On consumer side the subscribe method has now an optional varargs argument to provide
    partitions; see [Java documentation for subscribing to a broadcast]
    (java.md#subscribing-to-a-%28non-selective%29-broadcast). The subscription ID parameter of the
    subscribe method for updating an existing subscription moved from the last to the first position
    in the argument list. In addition, it has now an optional varargs argument to provide
    partitions; see [Java documentation for updating an existing subscription]
    (java.md#updating-a-%28non-selective%29-broadcast-subscription).
  * **[JS]** On provider side the fire broadcast method has now an optional partitions argument; see
    [JavaScript documentation for firing a broadcast](javascript.md#sending-a-broadcast). On
    consumer side the subscribe method has now an optional partitions entry in the subscription
    settings object; see [JavaScript documentation for subscribing to a broadcast]
    (javascript.md#subscribing-to-a-%28non-selective%29-broadcast). The subscription settings object
    of the subscribe method for updating an existing subscription has also an optional partitions
    entry; see [JavaScript documentation for updating an existing subscription]
    (javascript.md#updating-a-%28non-selective%29-broadcast-subscription).

## Other changes
* **[JS]** Introduced mqtt messaging layer, allowing javascript runtimes including
  cluster controller functionality to connect to a mqtt broker.
* On top of MQTT messaging, joynr uses now a multicast approach to send non-selective broadcast
  publications instead of sending an unicast message to each subscriber. See the [Multicast Concept
  Documentation](../docs/multicast.md) for more details. This change breaks the compatibility on the
  messaging layer to joynr version 0.21.x.

# joynr 0.21.3
This is a minor bug fix release.

## API relevant changes
None.

## Other changes
* **[JS]** Fix bug which prevents successful restore of persisted broadcast subscription
  requests

# joynr 0.21.2
This is a minor bug fix release.

## API relevant changes
None.

## Other changes
* **[C++]** Fix cluster controller crash if many persisted discovery entries are present

# joynr 0.21.1
This is a minor bug fix release.

## API relevant changes
None.

## Other changes
* **[C++]** Catch websocket exception if connection is not valid anymore. This caused
  the cluster-controller to crash.
* **[C++]** Fixed installation path of system integration tests.

# joynr 0.21.0

## API relevant changes
* **[JEE]** Ability to specify individual domains for providers via new
  `@ProviderDomain` annotation. See
  [JEE Documentation / Customising the registration domain](jee.md#provider_domain).
* **[Java, JS, C++]** Introduce LastSeen arbitration strategy and set it as default arbitration.
* **[JEE]** Ability to publish multicast messages by injecting the
  subscription publisher. See [JEE Documentation / Publishing Multicasts](jee.md#publishing_multicasts).

## Other changes
* **[Java, C++]** The local capabilities directory will periodically be checked for
  expired discovery entries, and any which have expired will be purged from the
  caches.
  In Java, the interval at which the entries are checked can be configured using
  the `joynr.cc.discovery.entry.cache.cleanup.interval` property (See also the
  [Java Configuration Guide](JavaSettings.md#ExpiredDiscoveryEntryCacheCleaner)).
  In C++ the interval can be configured using the
  `messaging/purge-expired-discovery-entries-interval-ms` key in the messaging
  settings.
* **[C++]** Build variable `USE_PLATFORM_GTEST_GMOCK` now defaults to ON so that
  it is consistent with the other `USE_PLATFORM_*` variables.
* **[C++]** Reduced the number of threads which are used by a cluster controller instance
* **[C++]** The dependency to Qt is now fully removed.

# joynr 0.20.4
This is a minor bug fix release.

## Other changes
* **[C++]** Fixed an issue which caused a high CPU load when a client disconnected from a
  cluster controller.

# joynr 0.20.3
This is a minor bug fix release.

## API relevant changes
None.

## Other changes
* **[JS]** Fix bug which resulted in improper shutdown of joynr.

# joynr 0.20.2
This is a minor bug fix release.

## API relevant changes
None.

## Other changes
* **[JS]** Fixed bug which caused exception when loading persisted
  subscriptions during startup.

# joynr 0.20.1
This is a minor bug fix release.

## API relevant changes
* **[Java]** The BroadcastSubscriptionListener is now able to get informed about succeeded
  subscription requests. For this purpose, it implements a callback having
  the following signature: public void onSubscribed(String subscriptionId).
  In case of failure the onError callback can be invoked with a SubscriptionException.

## Other changes
* **[Java]** the MQTT client now performs a manual re-connect and re-subscribe if the
  connection is lost, because the Paho auto reconnect and persistent subscriptions
  are buggy in the version we're using.
* moved to muesli 0.1.2 to get its bugfix

# joynr 0.20.0

## API relevant changes
* **[JS]** The SubscriptionListener is now able to get informed about succeeded
  subscription requests. For this purpose, he can implement a callback having
  the following signature: void onSubscribed(subscriptionId). In case of
  failure the onError callback can be invoked with a SubscriptionException.
* **[JS]** The consumer is able to synchronize to subscription requests.
  The promise returned by <Interface>Proxy.subscribeTo<Attribute|Broadcast> is
  resolved, once the subscription request has been successfully delivered to the
  interface provider. In case of failure, it can be rejected with a
  SubscriptionException.
* **[Java]** The AttributeSubscriptionAdapter is now able to get informed about succeeded
  subscription requests. For this purpose, it implements a callback having
  the following signature: public void onSubscribed(String subscriptionId).
  In case of failure the onError callback can be invoked with a SubscriptionException.
* **[Java]** The consumer is able to synchronize to subscription requests.
  The subscribeTo<BroadcastName> and subscribeTo<AttributeName> methods
  now return a Future that is resolved once the subscription request has been
  successfully delivered to the interface provider. The get() method of the
  Future returns the subscriptionId on successful execution or can throw
  a SubscriptionException in case of failure.
* **[C++]** The ISubscriptionListener interface is now able to get informed about succeeded
  subscription requests. For this purpose, it can implement a callback having
  the following signature: virtual void onSubscribed(const std::string& subscriptionId).
  In case of failure the onError callback can be invoked with a SubscriptionException.
* **[C++]** The consumer is able to synchronize to subscription requests.
  The subscribeTo<BroadcastName> and subscribeTo<AttributeName> methods
  now return a Future that is resolved once the subscription request has been
  successfully delivered to the interface provider. The get() method of the
  Future returns the subscriptionId on successful execution or can throw
  a SubscriptionException in case of failure.
* **[Java]** Static capabilities provisioning can now be specified as a URI.
  See the [Java Configuration Guide](JavaSettings.md) for details.
* **[Java]** the domain access controller now has it's own property with which one can set its
  URI rather than it using the discovery directory URI. See the documentation to
  `DOMAINACCESSCONTROLLERURL` in the [Java Configuration Guide](JavaSettings.md) for details.
* **[Java]** when specifying the discovery directory or domain access controller URIs via
  configuration properties, it is now __not__ necessary to specify the participant IDs as well.
* **[JS]** Optional expiryDateMs (mills since epoch) can be passed to registerProvider. Default
  value is one day from now.
* **[JEE]** Added ability to specifiy message processors which can be used to, e.g., add custom
  headers to outgoing joynr messages. See the [JEE Documentation](jee.md) for details.
* **[Java]** the container classes for multi-out return values are now marked with an interface:
  `MultiReturnValuesContainer`.
* **[C++]** the QoS parameter has to be passed as std::shared_ptr to the `subscribeTo...` methods
* **[C++]** Joynr runtime object can be created with a settings object as well as with a path
  to a settings file.

## Other changes
* **[JEE]** a JEE version of the discovery service was added which can be deployed to EE
  containers like, e.g., Payara.
* **[JEE]** corrected configuration of Radio App JEE and System Integration Tests sit-jee-app
  to match the new capabilities provisioning and some other minor fixes.
* **[Java, JS, C++, JEE]** Ability to specify effort to be expent on ensuring delivery of
  messages. When set to `best effort` and using MQTT as transport, this results in a QoS 0
  MQTT message being sent (fire-and-forget). See `MessagingQosEffort` classes in each language.
* **[C++]** muesli is now used as serializer; it can be found at https://github.com/bmwcarit/muesli

# joynr 0.19.5
This is a minor bug fix release.

## API relevant changes
None.

## Other changes
* **[C++]** Fix multi-threading issue in LocalCapabilitiesDirectory.

# joynr 0.19.4
This is a minor bug fix release.

## API relevant changes
None.

## Other changes
* **[C++]** Correctly load persisted routing table in the LibJoynrRuntime.

# joynr 0.19.3
This is a minor bug fix release.

## API relevant changes
* **[C++]** Add new API to create joynr runtime with settings object.

## Other changes
* **[JS]** Support attributes starting with capital letters.

# joynr 0.19.2
This is a minor bug fix release.

## API relevant changes
None.

## Other changes
* **[C++]** Do not crash joynr runtime if writing persistency files fails.

# joynr 0.19.1
This is a minor bug fix release.

## API relevant changes
None.

## Other changes
* **[C++]** Fix issue in the generated JoynrTargets-release.cmake in relation with boost::thread

# joynr 0.19.0

## API relevant changes
* **[Java]** Added ability to pass a callback to the proxyBuilder.build() method to be notified on
  completion (or failure) of the discovery process.

## Other changes
* **[C++, Java, JS]** Enriched the system integration tests to have test from c++/node apps towards
  java jee apps
* **[C++]** Removed option `USE_PLATFORM_DEPENDENCIES` from CMake. By default all dependencies are
  resolved from system installation paths. However, joynr offers options
  (`USE_PLATFORM_<DEPENDENCY>=OFF`) to turn system resolution off. In this case, joynr downloads
  and builds individual dependencies during the joynr build using CMake's ExternalProject_Add
  mechanism.
* **[JS]** The unit-, integration-, system-integration- and intertab-tests are now using the
  [Jasmine](http://jasmine.github.io) 2.4.1 test framework.
  [Karma](https://karma-runner.github.io) is now used as test runner.
* **[Java]** The way in which the global capabilities and domain access control directories are
  provisioned has changed. See `StaticCapabilitiesProvisioning` as well as its entry in the
  [Java Settings documentation](JavaSettings.md) for details.
* **[JEE]** You can now inject the calling principal in providers in order to see who performed
  the call currently being executed.
* **[JEE]** Support for HiveMQ shared subscriptions, which enables clustering using only
  MQTT for communication.

# joynr 0.18.5
This is a minor bug fix release.

## API relevant changes
None.

## Other changes
* **[JEE]** Fixed bug with multi-out return values not being translated
  between container classes and multi-valued deferred instances in the
  `ProviderWrapper`.

# joynr 0.18.4
This is a minor bug fix release.

## API relevant changes
None.

## Other changes
* **[C++]** Fixed high cpu load which occurs when the system time is changed
* **[C++]** Fixed persistency of local capability entries
* **[C++]** Stability fixes for proxy arbitration
* **[JS]** Added reconnect after connection loss for websockets
* **[JS]** Support to clear local storage when loading joynr library

# joynr 0.18.2
This is a minor bug fix release.

## API relevant changes
None.

## Other changes
* **[JS]** Fixed bug when using joynr with node version >= 6

# joynr 0.18.1
This is a minor bug fix release.

## API relevant changes
None.

## Other changes
* **[JS]** Include README in joynr node package

# joynr 0.18.0

## API relevant changes
* **[C++, Java, JS]** The communication protocol between local directories on the cluster controller
  and global directories in the backend changed. Please make sure that clients and backend use
  compatible versions.
* **[C++, Java, JS]** Support for fire and forget methods. Methods modelled with
  the franca keyword "fireAndForget" are now supported in the intended way, i.e. no
  reply is expected and allowed for the calling provider.
* **[Java]** Support for multi-addressed proxies. This way, a single proxy can communicate with
  multiple providers at the same time. The consumer can share a number of domains with the proxy
  builder, and depending on the arbitration strategy, multiple providers are connected with the
  returning proxy. In this case, the communication with the proxy is limited to fire and forget
  methods and subscriptions (attributes and broadcasts).
* **[JEE]** MQTT is now used for incoming and outgoing messages by default. The HTTP Bridge
  functionality is still available, but must be explicitely activated by setting the
  `joynr.jeeintegration.enable.httpbridge` property to `true`.
  See
  `io.joynr.jeeintegration.api.JeeIntegrationPropertyKeys.JEE_ENABLE_HTTP_BRIDGE_CONFIGURATION_KEY`
  for details.

## Other changes
* **[Tools]** Refactored joynr generator framework to simplify the maintenance,
   revised its required dependencies.

# joynr 0.17.2
This is a minor bug fix release.

## API relevant changes
None.

## Other changes
* **[JS]** Updated dependency for atmoshpere.js to version 2.3.2. This ensures that
  joynr has no native dependencies in its npm package.

# joynr 0.17.1
This is a minor bug fix release.

## API relevant changes
None.

## Other changes
* Updated disclaimers, added README for npm

# joynr 0.17.0

## API relevant changes
* **[JEE]** Backend JEE applications are now supported natively with new joynr annotations
  @ServiceProvider and @ServiceLocator, allowing applications to focus solely on business logic.
  See [the JEE documentation](JEE.md) for more information.
* **[C++, Java, JS]** Added suffix "Ms" to timing related discoveryQos parameters:
  _discoveryTimeoutMs_, _cacheMaxAgeMs_, and _retryIntervalMs_. The original getters and setters
  are now deprecated and will be removed by the end of 2016.
* **[C++, Java, JS]** Provider and proxy interfaces as well as generated types (structs, enums and
  maps) contain version constants (`MAJOR_VERSION` and `MINOR_VERSION`) that reflect the version set
  in the Franca interface or type collection. Setters for provider version have been removed
  from the API of the ProviderQos.
* **[Java]** Restructured the class hierarchy of the generated providers. The application provider
  now implements an interface free of joynr-internal details. <Interface>AbstractProvider has been
  kept to maintain backwards compatibility, but implementations derived directly from
  <Interace>Provider must change to the new API. Please have a look at the class diagram
  in docs/diagrams for further details about the restructured class hierarchy.
* **[C++, Java, JS]** The communication protocol between local directories on the cluster controller
  and global directories in the backend changed. Please make sure that clients and backend use
  the same versions.
* **[Java]** Renamed setting _joynr.messaging.capabilitiesdirectoryurl_ to
  _joynr.messaging.discoverydirectoryurl_. The older setting will continue to work until the end of
  2016.
* **[JS, C++, Java]** The provider version can no longer be set programmatically in ProviderQos.
  Instead the value as modeled in Franca is generated into the provider interface.
* **[C++, Java, JS]** Support for empty broadcast. Broadcast with no output parameter is now
  supported in all three languages.

## Other changes
* **[C++]** The content of the message router and the local capabilities directory is now persisted
  by default and automatically loaded at cluster-controller startup. Entries are being saved (in
  JSON format) respectively to _MessageRouter.persist_ and to _LocalCapabilitiesDirectory.persist_.
* **[C++, Java, JS]** The backend service ChannelUrlDirectory has been eliminated. Addressing is
  now saved in the Discovery Directory.
* **[JS]** Small fixes in the jsdoc of generated proxies and providers.

# joynr 0.16.0

## API relevant changes
* **[JS, C++, Java]** Unified subscription QoS API among all programming languages.
 * Add suffix "Ms" to timing related subscription QoS parameters such as
   _expiryDateMs_, _publicationTtlMs_, _periodMs_, _alertAfterIntervalMs_, _minIntervalMs_ and
   _maxIntervalMs_. Getters, setters and constants are renamed accordingly.
 * Subscription QoS allows to specify the validity (relative from current time) instead of
   an absolute expiry date. The clearExpiryDate() function removes a previously set expiry date.
 * The clearAlertAfterInterval function removes a previously set alert after interval.
 * Add suffix "_MS" to timing related subscription QoS constants (default, min and max values).
 * Add missing default values and min/max limits for the QoS parameters.
 * The old interface is deprecated but still available for backward compatibility reasons and might
   be removed by end of 2016.
* **[C++, Java]** Provider QoS are passed in at provider registration on the joynr runtime. Storing
  the provider QoS in the provider object itself is deprecated and will be removed by the end of
  2016.
* **[JS]** "joynr.capabilities.registerCapabilitiy" is deprecated. Use
  "joynr.registration.registerProvider" instead. "registerCapability" is deprecated and will be
  removed by the end of 2016.
* **[JS]** registerProvider does not take an auth token. When renaming registerCapability to
  registerProvider, make sure also to delete the authToken parameter.
* **[C++, Java, JS]** The maximum messaging TTL is now configurable via messaging settings and
  enforced. The default value is set to 30 days.
 * C++: default-messaging.settings

   ```
   [messaging]
   # The maximum allowed TTL value for joynr messages.
   # 2592000000 = 30 days in milliseconds
   max-ttl-ms=2592000000
   ```
 * Java: defaultMessaging.properties

   ```
   joynr.messaging.maxTtlMs=2592000000
   ```
 * JS: defaultMessagingSettings.js

   ```
   // 30 days
   MAX_MESSAGING_TTL_MS : 2592000000
   ```
* **[C++]** libjoynr uses websocketpp (https://github.com/zaphoyd/websocketpp) to communicate with
  the cluster-controller.
* **[C++]** Use `CMAKE_CXX_STANDARD` to specify the C++ standard. This feature was introduced by
  CMake 3.1. See [\<RADIO_HOME\>/CMakeLists.txt](/examples/radio-app/CMakeLists.txt) on how to use
  it.

## Other changes
* **[C++, Java]** Fix bug in code generation for typedef.
* **[C++]** CMake integration of the joynr generator now available. See
  [\<RADIO_HOME\>/CMakeLists.txt](/examples/radio-app/CMakeLists.txt) on how to use it.

# joynr 0.15.1

This is a minor bug fix release.

## API relevant changes
None.

## Other changes
* **[C++]** Fix segmentation fault in cluster-controller when a libjoynr disconnects.
* **[C++]** Define proper import targets for Mosquitto in the joynr package configuration.
* **[Java]** Use correct MQTT topics to fix incompatibilities with joynr C++.
* **[Java]** Improved stability in websocket implementation.

# joynr 0.15.0

## Notes
* **[Java,C++]** Java and C++ cluster controllers are now able to communciate to an MQTT broker as
  a replacement, or in addition to, the original bounceproxy. Java uses the Eclipse Paho client,
  while C++ uses mosquitto as an MQTT client.
* **[C++]** There is a new build and runtime dependency for the clustercontroller to mosquitto 1.4.7
* **[Java]** Handling of different transport middlewares has been refactored to be much more
  extensible. Using Guice Multibinders, it is now possible for external projects to add transport
  middleware implementations and inject these into the runtime. See the ```
joynr-mqtt-client``` project for an example of how this can be done.
* **[C++]** libjoynr uses libwebsockets of the libwebsockets project (http://libwebsockets.org)
  to communicate with the cluster-controller. Due to an incompatibility with Mac OS X,
  the C++-Websocket-Runtime currently does not work on Mac OS X.

## API relevant changes
* **[C++]** Removed the RequestStatus object returned by joynr::Future::getStatus().
  Instead, an enum named "StatusCode::Enum" is returned.
* **[C++]** joynr code now requires C++14

## Other changes
* **[JS]** Updated the versions of joynr dependencies log4js (0.6.29), requirejs (2.1.22),
  bluebird (3.1.1) and promise (7.1.1). No API impact.
* **[JS]** The several joynr runtimes (e.g. WebSocketLibjoynrRuntime or InProcessRuntime)
  now bring their own default values for joynr internal settings. Thus, joynr
  applications no longer need to provide this information via the provisioning
  object when loading the library.

# joynr 0.14.3

This is a minor bug fix release.

## API relevant changes
None.

## Other changes
* **[C++]** Removed absolute paths from export targets for the install tree.
* **[C++]** Fix segmentation fault in cluster-controller checkServerTime function.
* **[C++]** Added /etc/joynr to settings search path. This is a workaround for builds with
  incorrect CMAKE_INSTALL_PREFIX.

# joynr 0.14.2

This is a minor bug fix release.

## API relevant changes
None.

## Other changes
* **[C++]** Fix dependency resolution in the CMake package config file for joynr.

# joynr 0.14.1

This is a minor bug fix release.

## API relevant changes
None.

## Other changes
* **[JS]** Fixed bug in generated proxies with broadcast subscription requests
  having no filters.

# joynr 0.14.0

## Notes
* **[Java,JS,C++]** Franca `ByteBuffer` is supported.
* **[Java,JS,C++]** Franca `typedef` is supported. For Java and JS, typedefs
  are ignored and the target datatypes are used instead.
* **[C++]** libjoynr does not depend on Qt anymore.
* **[C++]** libjoynr uses libwebsockets of the libwebsockets project (http://libwebsockets.org)
  to communicate with the cluster-controller. Due to an incompatibility with Mac OS X,
  the C++-Websocket-Runtime currently does not work on Mac OS X.

## API relevant changes
* **[C++]** The minimum required version of `gcc` is 4.9.
* **[C++]** The CMake variables when linking against libjoynr have been renamed :
  * `Joynr_LIB_COMMON_*` contains only generic stuff needed to build generated code.
  * `Joynr_LIB_INPROCESS_*` contains stuff needed to build in-process including cluster controller.
* **[C++]** The `onError` callback for async method calls is changed:
  * The error callback has been renamed to `onRuntimeError`.
    Its signature expects a `JoynrRuntimeException`.
  * If the method has an error modeled in Franca, a separate `onApplicationError` callback is
     generated. The signature of this callback expects the generated error `enum` .
* **[Java]** Modify async proxy API for error callbacks. If an error enum is defined
  for methods in Franca, onFailure callback is split into two methods, one for
  modeled Franca errors (called ApplicationExceptison) and one for joynr runtime
  exceptions.

## Other changes
* **[C++]** The logging syntax is changed to the following format:
  `JOYNR_LOG_DEBUG(logger, "this {}: {}", "is", "a message");`
* **[C++]** Fixed bug in filters for broadcast having arrays as output parameters.
* **[JS]** Set version for node dependency module "ws" to 1.0.1.

# joynr 0.13.0

## Notes
* **[Java]** Uint types are not supported in Java: Unsigned values are thus read as
  signed values, meaning for example that 255 is represented as -1 in a Java Byte. The
  Java application is responsible for converting from signed to unsigned values as
  required. Note that this is only an issue if values exceed the largest possible
  values that can be represented by the signed Java values.
* **[C++]** Removing QT dependencies from libjoynr stack is almost done. Final cleanup
  is performed in upcoming releases.
* **[Java,JS,C++]** The JSON serializer in all three languages escapes already escaped
  quotas in strings incorrectly.
* **[Java, Android]** The Android runtime now contains all necessary transitive dependencies in an
  uber jar. The total size has been reduced so that a minimal app with joynr capability is
  now ca. 2.5 MB large, and multi-dexing is no longer necessary.
* **[Java]** The stand-alone cluster controller in Java is in Beta, and is not yet stable.
  Reconnects from clients are not being handled correctly. It is configured statically to
  disallow backend communication, so all discovery / registration requests must be set to
  LOCAL_ONLY / LOCAL.

## API relevant changes
* **[JS]** Async loading of libjoynr (libjoynr.load()) returns a Promise object instead
  expecting a callback function as input parameter. See the
  [JavaScript Tutorial](JavaScriptTutorial.md) for more details.
* **[Java,JS,C++]** Support Franca type Map
* **[JS]** Support Franca type Bytebuffer
* **[C++]** ApplicationException.getError<T>() now expects a template parameter T
  to get access to the real enum value
* **[Java]** It is no longer necessary to cast error enums retrieved from modelled
  application exceptions.

## Other changes
* **[Android]** The Android runtime has been modified to use an external cluster
  controller using WebSockets, and no longer can communicate itself via HTTP.
* **[Java, Android]** The following configuration properties must now be set when configuring
  the joynr runtime:
  * WebsocketModule.PROPERTY_WEBSOCKET_MESSAGING_HOST
  * WebsocketModule.PROPERTY_WEBSOCKET_MESSAGING_PORT

  Optionally the following can also be set:

  * WebsocketModule.PROPERTY_WEBSOCKET_MESSAGING_PROTOCOL
  * WebsocketModule.PROPERTY_WEBSOCKET_MESSAGING_PATH
* **[Java]** Clear separation between libjoynr and cluster controller functionality.
  Java applications do not need to be deployed with their own cluster controller anymore,
  but can instead communicate with one provided by the environment.
* **[Java]** Libjoynr client is now able to communicate with a cluster controller
  via Websocket communication.
* **[Java]** Cluster controller supports Websocket communication
* **[C++]** Replaced QJson-based serializer with a custom implementation, thus increasing
  speed ca 3x.
* **[C++]** Replace Qt functionality and data types (QThreadPool,
  QSemaphore, QMutex, QThread, QHash, QSet, QMap, QList, ...) by custom or std
  implementations.

# joynr 0.12.3

This is a minor bug fix release.

## API relevant changes
None.

## Other changes
* **[C++]** Selective broadcasts of basic types generate compilable code.

# joynr 0.12.2

This is a minor bug fix release.

## API relevant changes
None.

## Other changes
* **[C++]** Generated enum throws exception in the getLiteral method in case of an
  unresolved value.

# joynr 0.12.1

This is a minor bug fix release.

## API relevant changes
None.

## Other changes
* **[C++]** Fixed bug during deserialization of joynr messages caused by
  incorrect meta type registration of nested structs.

# joynr 0.12.0

## Notes
* **[Java]** Uint types are not supported in Java: Unsigned values are thus read as
  signed values, meaning for example that 255 is represented as -1 in a Java Byte. The
  Java application is responsible for converting from signed to unsigned values as
  required. Note that this is only an issue if values exceed the largest possible
  values that can be represented by the signed Java values.
* **[Java]** The previously mentioned issue with handling of "number" types and enums in Lists
  has now been repaired.

## API relevant changes
* **[Java]** Java datatype java.util.List has been replaced with Array in the joynr API.
* **[Java]** The onError callback of subscriptions now passes a JoynrRuntimeException as
  input parameter instead of a JoynrException, as application-level exceptions cannot be defined
  for subcription errors.
* **[Java]** The method "getReply" of Future object was renamed to "get".
* **[Java]** The Java Short datatype has been introduced for Franca types UInt16 and Int16, as is
  Java Float now used for the Franca type Float.
* **[C++]** Support of exceptions for methods/attributes. Exceptions at provider side are now
  communicated via joynr to the consumer, informing it about unexpected application-level and
  communication behavior. joynr providers are able to reject method calls by using error enum values
  as modelled in the Franca model.
* **[JS]** Method input/output parameters and broadcast parameters are now consistently
  passed as key-value pairs.
* **[Java,JS,C++]** Harmonized the handling of minimum interval for subscriptions with
  OnChangeSubscriptionQos. Set the MIN value to 0 ms.
* **[Java,JS,C++]** Harmonized the handling of subscription qos parameters for broadcast
  subscriptions. If two subsequent broadcasts occur within the minimum interval, the
  latter broadcast will not be sent to the subscribing entity.

## Other changes
* **[C++]** Fixed bug causing a consumer to crash when subscribing to attributes of type
  enumeration
* **[JS]** Support of methods with multiple output parameters
* **[Java,C++]** Fixed bug with arrays as return parameter types of methods and
  broadcasts and as attribute types of subscriptions
* **[Tooling]** The joynr generator ignores invalid Franca models, and outputs a list of errors to
  the console.

# joynr 0.11.1

This is a minor bug fix release.

## API relevant changes
None.

## Other changes
* **[JS]** Minimum minInterval for subscriptions is 0ms
* **[JS]** The PublicationManager checks if the delay
  between two subsequent broadcasts is below the minInterval of the
  subscription. If yes, the broadcast is not communicated to the
  subscribing entity.
* **[JS]** Allow to load generated datatypes prior to invoking joynr.load
  in the node environment
* **[JS]** Smaller bug fixes in PublicationManager

# joynr 0.11.0

## Notes
* **[Java]** Uint types are not supported in Java: Unsigned values are thus read as
  signed values, meaning for example that 255 is represented as -1 in a Java Byte. The
  Java application is responsible for converting from signed to unsigned values as
  required. Note that this is only an issue if values exceed the largest possible
  values that can be represented by the signed java values.

## Known issues
* **[Java]** Handling of "number" types and enums in Lists is not implemented
  correctly. Accessing these values individually can result in ClassCastExceptions
  being thrown.
* **[Java]** uint16 and int16 declarations in Franca are currently being represented
  as Integer in Java.Though this is not associated with any functional problem, in
  the future int16 types will be generated to Short.
* **[C++]** Missing support of exceptions for methods/attributes. While the
  exception handling is already implemented for Java + JS, required extensions for C++
  are currently under development and planned for the upcoming major release
  0.12.0 mid November 2015.

## API relevant changes
* **[Java]** The onError callback of subscriptions expects now a JoynrException as input parameter
  instead of an empty parameter list. In addition, exceptions received from subscription publication
  are now forwarded to the onError callback.
* **[Java,JS]** Support of exceptions for methods/attributes. Exceptions at provider side are now
  communicated via joynr to the consumer, informing him about unexpected behavior. joynr providers
  are able to reject method calls by using error enum values as associated with the method in the
  Franca model.
* **[JS]** The callback provided at broadcast subscription is now called with key value pairs for
  the broadcast parameters. Previously, the callback has been invoked with individual function
  arguments for each broadcast parameter.
* **]Java,JS,C++]** Harmonized the handling of expiry dates in SubscriptionQos

## Other changes
* **[C++]** Replaced QSharedPointer with std::shared_ptr
* **[C++]** Replaced QDatetime with std counterpart "chrono"
* **[C++]** Replaced log4qt with spdlog
* **[C++]** Fixed bug which prevented the onError callback of async method calls to be called in
  case of unexpected behavior (e.g. timeouts)
* **[Java,JS,C++]** Fixed bug which caused joynr message loss due to wrong time interpreation in
  case of very high expiry dates.
* **[Java,JS]** Enriched the radio example with exception handling

# joynr 0.10.2

This is a minor bug fix release.

## API relevant changes
None.

## Other changes
* **[JS]** Reworked the handling of enums defined in Franca models.
  This resolves issues when using enums as input/output parameter of
  methods in JavaScript.

# joynr 0.10.1

This is a minor bug fix release.

## API relevant changes
None.

## Other changes
* **[Java]** Correct exception handling when messages are not routable
* **[JS]** Integrate JavaScript markdown in general documentation
* **[JS]** Fix bug in documentation regarding the Maven group ID of the joynr
  generators

# joynr 0.10.0

joynr JavaScript is now also officially open source. JavaScript can be run in Chrome or node.js.
Have a look in the [JavaScript Tutorial](JavaScriptTutorial.js) to get started with joynr
JavaScript, and try out the radio app examples to see it all in action.

## Known issues
* **[Java]** Handling of “number” types and enums in Lists is not implemented correctly. Accessing
  these values individually can result in ClassCastExceptions being thrown.
* **[Java]** Uint types not handled correctly: Unsigned values from C++ are read as signed values
  in Java. Workaround: the Java application must convert from signed to unsigned values itself.
  Note that this is only an issue if values exceed the largest possible values that can be
  represented by the signed java values.

## API relevant changes
* **[Java, C++, JS]** In order to fix compatibility in all supported languages with types using
  type collections, the generators now use the spelling of Franca element names as-is for packages,
  type collections, interfaces, etc., meaning that they no longer perform upper/lower case
  conversions on Franca element names. Models that contain elements with identical spelling other
  than case may cause unexpected behavior depending on which operating system is used. Files in
  Windows will be overwritten, for example, while files in Linux will co-exist.
* **[Java, C++, JS]** Franca's error enums are currently supported in Java, but not yet complete in
  JavaScript or C++. We recommend not using FIDLs with Error Enums until 0.11 is released.

## Other changes
* **[Java]** Logging can now be focused on message flow. Set log4j.rootLogger=error and then use a
  single logger to view messages: log4j.logger.io.joynr.messaging.routing.MessageRouterImpl=info
  shows only the flow, =debug shows the body as well.
* **[C++]** Now using Qt 5.5
* **[JS]** Fix radio example made for node, to be compatible with the radio example
  in C++, Java and the browser-based JavaScript application.
* **[Tooling]** Minor fixes in build scripts.
* **[Tooling]** Move java-generator, cpp-generator and js-generator into the tools folder.
  All generator modules have the Maven group ID "io.joynr.tools.generator".
* **[Tooling]** The joynr-generator-standalone supports JavaScript code generation
  language.
* **[Tooling, JS]** The joynr JavaScript build is part of the profile "javascript" of the
  root joynr Maven POM.

# joynr 0.9.4

This is a minor bug fix release.

## API relevant changes
* **[Java, C++, JS]** Use spelling of Franca element names (packages, type collections,
  interfaces, ...) as defined in the model (.fidl files) in generated code. I.e. perform
  no upper/lower case conversions on Franca element names.

## Other changes
* **[C++]** Param datatypes in a joynr request message includes type collection names
* **[JS]** Fix radio example made for node, to be compatible with the radio example
  in C++, Java and the browser-based JavaScript application.
* **[Tooling]** Minor fixes in build scripts.
* **[Tooling]** Move java-generator, cpp-generator and js-generator into the tools folder.
  All generator modules have the Maven group ID "io.joynr.tools.generator".
* **[Tooling]** The joynr-generator-standalone supports JavaScript code generation
  language.
* **[Tooling, JS]** The joynr JavaScript build is part of the profile "javascript" of the
  root joynr Maven POM.

# joynr 0.9.3

This is a minor bug fix release. It includes a preview version of the **joynr JavaScript** language
binding. Have a look in the [JavaScript Tutorial](JavaScriptTutorial.js) to get started with joynr
JavaScript.

## API relevant changes
* **[Java, C++, JS]** Using American English in radio.fidl (renaming favourite into favorite).

## Other changes
None.

# joynr 0.9.2

This is a minor bug fix release.

## API relevant changes
None.

## Other changes
* **[C++]** Problems with receiving messages in libjoynr via WebSockets have been resolved.
* **[Java, C++]** Default domain for backend services is now "io.joynr".

# joynr 0.9.1

This is a minor bug fix release.

## API relevant changes
None.

## Other changes
* **[Android]** callback onProxyCreationError is now called correctly when an error occurs creating
  a proxy. onProxyCreation is no longer called with null.
* **[Java]** problems with multiple calls to register and deregister the same provider have been
  resolved.
* logging settings in the examples have been reduced to focus on the sent and received messages.

# joynr 0.9.0

## API relevant changes
* **[Java, C++]** The provider class hierarchy has been simplified. A class diagram is at
  docs/diagram/ClassDiagram-JavaProvider.png. To implement a provider from scratch, extend
  <Interface>AbstractProvider. To implement a provider based on the default implementation extend
  Default<Interface>Provider.
* **[C++]** Qt-related datatypes have been removed from the API, both in generated classes and in
  runtime classes used for proxy creation, provider registration etc. Std types are now used
  instead.
* **[C++]** Future no longer accepts a callback as well; in order to synchronously retrieve values
  from the future, call Future::getValues.
* **[C++]** getProxyBuilder() has been renamed to createProxyBuilder()
* **[C++]** ProxyBuilder::RuntimeQos has been renamed to MessagingQos (as in Java)
* **[C++]** setProxyQos() has been removed from the ProxyBuilder. Messaging timeouts are set using
  the MessagingQos, while qos attributes related to discovery are set in setDiscoveryQos()
* **[C++]** The async API of proxies for method calls and attribute setters/getters allows
  to provide onSuccess and onError callback functions. OnSuccess is invoked by the joynr runtime
  in case of a successful call, onError in all other cases (e.g. joynr internal errors like
  timeouts).
* **[C++]** The sync API of proxies for method calls and attribute setters/getters now always
  provides a RequestStatus object as return value. This object informs the caller upon successful or
  erroneous execution of the respective call.
* **[Java]** Access control has been activated, meaning that all Java-based providers will not be
  accessible unless the request message passes an access control check. As development of access
  control is ongoing (there is not yet official support for entering access control information in
  the global access control directory), currently providers can be made accessible by using a
  statically-injected access control property. The MyRadioProviderApplication class in
  examples/radio-app provides an example of how this can be done.
* **[Java, C++]** registerCapability has been renamed to registerProvider and no longer takes an
  "auth token", which was a placeholder that is no longer needed.
* **[Java, C++]** Providers may now only be implemented using the asynchronous interface. The
  sychronous provider API has been removed. Providers return by calling onSuccess callback function.
* **[Java, C++]** Franca's multiple output parameters are now supported.
* **[Build]** Added Dockerfiles for building Java and C++ builds, with included scripts. These
  scripts are also used by the joynr project itself in its own CI (Jenkins-based) environment.
* **[Java]** Capability Directory entries on the global directory are now persisted using JPA.

# joynr 0.8.0

## API relevant changes
* **[Java, C++]** Support of broadcast: it is now possible to subscribe to broadcasts on proxy side.
  Providers are able to fire broadcast events, which are then forwarded to subscribed proxies. See
  the [Broadcast Tutorial](Broadcast-Tutorial.md) for more information.
* **[Java, C++]** Support to stop/update an existing subscription: the creation of a new
  subscription returns a unique subscription ID. Supplying this id to the proxy API allows to stop
  or update an existing subscription.
* **[Java, C++]** Generate proxy API according to modifier flags in Franca model: only generate
  setters/getters/subscribeTo methods on proxy side, if respective flags are defined in the Franca
  model (e.g. readOnly implies no setters)
* **[Java, C++]** Names defined in Franca are taken 1:1 into code: the joynr generator framework
  reuses the upper and lower case as defined in the Franca model where possible
* **[Java]** Add copy constructor to complex types of Franca model: for each complex data structure
  in the Franca model, a copy constructor is created in the respective Java class
* **[Java, C++]** Rename subscription listener methods
  * onReceive: Gets called on every received publication
  * onError: Gets called on every error that is detected on the subscription

## Other changes
* **[Tooling]** Enable cleanup capability of joynr generator framework: it is now possible to
  trigger the joynr generator with the "clean" goal, meaning that previously generated files are
  deleted
* **[Tooling]** Create standalone joynr generator: joynr provides now a standalone joynr generator,
  which can be used independent of maven as build environment
* **[Tooling]** The joynr generator framework migrates to xtend 2.7.2
* **[Tooling]** Update Java version from 1.6 to 1.7
* **[Java, C++]** Added ability to radio-app example to apply geocast broadcast filters: the example
  shows how broadcasts can be used to implement a geocast
* **[C++]** Update to CommonAPI version 2.1.4
* **[C++]** C++ cluster controller offers WebSocket messaging interface: the C++ cluster controller
  provides now a WebSocket API to be accessed by joynr applications. The C++ libjoynr version
  supports WebSocket communication with the cluster controller
* **[C++]** Implement message queue: in case the destination address of the joynr message cannot be
  resolved, the message router is now able to queue messages for later delivery
* **[Android]**	Now supporting platform version 19.
* **[Android]**	AsyncTask from the Android SDK went from being executed in parallel in API 10, to
  sequential handling in later Android versions. Since there is no clean way to support the old
  and new semantics without wrapping the class, we are now bumping up support API 19. Prior versions
  are no longer supported.

# joynr 0.7.0
## API relevant changes
* **[Java]** SubscriptionListener is now called AttributeSubscriptionListener, and
  unregisterSubscription renamed unregisterAttributeSubcription (change required to differentiate
  from broadcasts)
* **[Java]** The hostPath property can now be set as joynr.servlet.hostPath.
* **[Java, C++]** SSL support for C++ and Java

## Other changes
* **[C++]** libjoynr and cluster-controller now communicate over a single DBus interface
* **[C++]** introduce MessageRouter on libjoynr and cluster-controller side to resolve next hop for
  messages
* **[C++]** remove EndpointAddress term and use simply Address
* **[Java]** use URL rewriting to implement load balancing on bounce proxy cluster
* **[Java]** enable bounce proxy controller to run in clustered mode
* **[Java]** refactor bounce proxy modules:
  * use Guice injection to configure servlets
  * use RESTful service adapters for messaging related components

# joynr 0.6.0

## API relevant changes
* **[Java]** exceptions: removed checked exceptions from ProxyBuilder
* **[Java]** Check for correct usage of SubscriptionQos
* **[Java]** ChannelUrlDirectoryImpl correctly implements unregisterChannelUrl
* **[Java]** Changes to GlobalCapabilitiesDirectory API causes this version to be incompatible with
  older server installations.
* **[C++]** joynr is now compatible with Qt 5.2
* **[C++]** read default messaging settings from file
  Default messaging settings are now read from file "resources/default-messaging.settings". When
  using the find_package command to resolve joynr, it will set the JOYNR_RESOURCES_DIR variable.
  You can copy the default resources to your bin dir using cmake's file command:

  ```bash
  file(
      COPY ${JOYNR_RESOURCES_DIR}
      DESTINATION ${CMAKE_RUNTIME_OUTPUT_DIRECTORY}
  )
  ```

## Other changes
* **[C++]** cleaning up joynr libraries used in cmake find_package
* **[Java]** refactored messaging project structure for scalability-related components
* **[Java]** definition of RESTful service adapters for messaging related components
* **[Java]** implementation of lifecycle management and performance monitoring for controlled bounce
  proxy
* **[Java]** scalability extensions for channel setup at bounce proxy
* **[Java]** scalability extensions for messaging in non-exceptional situations
* **[Java]** backend: improved shutdown responsiveness
* **[Java]** discovery directory servlet: mvn commands to start for local testing
* **[Java]** logging: preparations to allow logging to logstash (distributed logging)
* **[Java]** binary archives (WAR format) of backend components are available on Maven Central
* **[Java]** Enable backend module "MessagingService" to work with joynr messages of unknown content
  type
* **[Java]** Joynr provides rudimentary embedded database capabilities
* **[Tooling]** Augment features of joynr C++ code generator
* **[Tooling]** Write common util for all generation templates to resolve names of methods, types,
  interaces, arguments, …<|MERGE_RESOLUTION|>--- conflicted
+++ resolved
@@ -1,9 +1,8 @@
-<<<<<<< HEAD
 # joynr 0.28.0
 
 ## API relevant changes
 * **[C++, API]** Ease implementation of SubscriptionListener for empty broadcasts.
-=======
+
 # joynr 0.27.3
 
 ## API relevant changes
@@ -11,7 +10,6 @@
 
 ## Other changes
 * **[C++]** Fixed crash which occurs when a LibJoynrRuntime is destroyed before the init method was called.
->>>>>>> d7328ef1
 
 # joynr 0.27.2
 
