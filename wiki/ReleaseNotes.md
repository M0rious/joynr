<<<<<<< HEAD
#joynr 0.18.0

##API relevant changes
* **[C++, Java, JS]** The communication protocol between local directories on the cluster controller
  and global directories in the backend changed. Please make sure that clients and backend use
  compatible versions.
=======
#joynr 0.17.2
This is a minor bug fix release.

##API relevant changes
None.

##Other changes
* **[JS]** Updated dependency for atmoshpere.js to version 2.3.2. This ensures that
  joynr has no native dependencies in its npm package.

#joynr 0.17.1
This is a minor bug fix release.

##API relevant changes
None.

##Other changes
* Updated disclaimers, added README for npm
>>>>>>> 98f85412

#joynr 0.17.0

##API relevant changes
* **[JEE]** Backend JEE applications are now supported natively with new joynr annotations
  @ServiceProvider and @ServiceLocator, allowing applications to focus solely on business logic.
  See [the JEE documentation](JEE.md) for more information.
* **[C++, Java, JS]** Added suffix "Ms" to timing related discoveryQos parameters:
  _discoveryTimeoutMs_, _cacheMaxAgeMs_, and _retryIntervalMs_. The original getters and setters
  are now deprecated and will be removed by the end of 2016.
* **[C++, Java, JS]** Provider and proxy interfaces as well as generated types (structs, enums and
  maps) contain version constants (`MAJOR_VERSION` and `MINOR_VERSION`) that reflect the version set
  in the Franca interface or type collection. Setters for provider version have been removed
  from the API of the ProviderQos.
* **[Java]** Restructured the class hierarchy of the generated providers. The application provider
  now implements an interface free of joynr-internal details. <Interface>AbstractProvider has been
  kept to maintain backwards compatibility, but implementations derived directly from
  <Interace>Provider must change to the new API. Please have a look at the class diagram
  in docs/diagrams for further details about the restructured class hierarchy.
* **[C++, Java, JS]** The communication protocol between local directories on the cluster controller
  and global directories in the backend changed. Please make sure that clients and backend use
  the same versions.
* **[Java]** Renamed setting _joynr.messaging.capabilitiesdirectoryurl_ to
  _joynr.messaging.discoverydirectoryurl_. The older setting will continue to work until the end of
  2016.
* **[JS, C++, Java]** The provider version can no longer be set programmatically in ProviderQos.
  Instead the value as modeled in Franca is generated into the provider interface.
* **[C++, Java, JS]** Support for empty broadcast. Broadcast with no output parameter is now
  supported in all three languages.

##Other changes
* **[C++]** The content of the message router and the local capabilities directory is now persisted
  by default and automatically loaded at cluster-controller startup. Entries are being saved (in
  JSON format) respectively to _MessageRouter.persist_ and to _LocalCapabilitiesDirectory.persist_.
* **[C++, Java, JS]** The backend service ChannelUrlDirectory has been eliminated. Addressing is
  now saved in the Discovery Directory.
* **[JS]** Small fixes in the jsdoc of generated proxies and providers.

#joynr 0.16.0

##API relevant changes
* **[JS, C++, Java]** Unified subscription QoS API among all programming languages.
 * Add suffix "Ms" to timing related subscription QoS parameters such as
   _expiryDateMs_, _publicationTtlMs_, _periodMs_, _alertAfterIntervalMs_, _minIntervalMs_ and
   _maxIntervalMs_. Getters, setters and constants are renamed accordingly.
 * Subscription QoS allows to specify the validity (relative from current time) instead of
   an absolute expiry date. The clearExpiryDate() function removes a previously set expiry date.
 * The clearAlertAfterInterval function removes a previously set alert after interval.
 * Add suffix "_MS" to timing related subscription QoS constants (default, min and max values).
 * Add missing default values and min/max limits for the QoS parameters.
 * The old interface is deprecated but still available for backward compatibility reasons and might
   be removed by end of 2016.
* **[C++, Java]** Provider QoS are passed in at provider registration on the joynr runtime. Storing
  the provider QoS in the provider object itself is deprecated and will be removed by the end of
  2016.
* **[JS]** "joynr.capabilities.registerCapabilitiy" is deprecated. Use
  "joynr.registration.registerProvider" instead. "registerCapability" is deprecated and will be
  removed by the end of 2016.
* **[JS]** registerProvider does not take an auth token. When renaming registerCapability to
  registerProvider, make sure also to delete the authToken parameter.
* **[C++, Java, JS]** The maximum messaging TTL is now configurable via messaging settings and
  enforced. The default value is set to 30 days.
 * C++: default-messaging.settings

   ```
   [messaging]
   # The maximum allowed TTL value for joynr messages.
   # 2592000000 = 30 days in milliseconds
   max-ttl-ms=2592000000
   ```
 * Java: defaultMessaging.properties

   ```
   joynr.messaging.maxTtlMs=2592000000
   ```
 * JS: defaultMessagingSettings.js

   ```
   // 30 days
   MAX_MESSAGING_TTL_MS : 2592000000
   ```
* **[C++]** libjoynr uses websocketpp (https://github.com/zaphoyd/websocketpp) to communicate with
  the cluster-controller.
* **[C++]** Use `CMAKE_CXX_STANDARD` to specify the C++ standard. This feature was introduced by
  CMake 3.1. See [\<RADIO_HOME\>/CMakeLists.txt](/examples/radio-app/CMakeLists.txt) on how to use
  it.

##Other changes
* **[C++, Java]** Fix bug in code generation for typedef.
* **[C++]** CMake integration of the joynr generator now available. See
  [\<RADIO_HOME\>/CMakeLists.txt](/examples/radio-app/CMakeLists.txt) on how to use it.

#joynr 0.15.1

This is a minor bug fix release.

##API relevant changes
None.

##Other changes
* **[C++]** Fix segmentation fault in cluster-controller when a libjoynr disconnects.
* **[C++]** Define proper import targets for Mosquitto in the joynr package configuration.
* **[Java]** Use correct MQTT topics to fix incompatibilities with joynr C++.
* **[Java]** Improved stability in websocket implementation.

#joynr 0.15.0

##Notes
* **[Java,C++]** Java and C++ cluster controllers are now able to communciate to an MQTT broker as
  a replacement, or in addition to, the original bounceproxy. Java uses the Eclipse Paho client,
  while C++ uses mosquitto as an MQTT client.
* **[C++]** There is a new build and runtime dependency for the clustercontroller to mosquitto 1.4.7
* **[Java]** Handling of different transport middlewares has been refactored to be much more
  extensible. Using Guice Multibinders, it is now possible for external projects to add transport
  middleware implementations and inject these into the runtime. See the ```
joynr-mqtt-client``` project for an example of how this can be done.
* **[C++]** libjoynr uses libwebsockets of the libwebsockets project (http://libwebsockets.org)
  to communicate with the cluster-controller. Due to an incompatibility with Mac OS X,
  the C++-Websocket-Runtime currently does not work on Mac OS X.

##API relevant changes
* **[C++]** Removed the RequestStatus object returned by joynr::Future::getStatus().
  Instead, an enum named "StatusCode::Enum" is returned.
* **[C++]** joynr code now requires C++14

##Other changes
* **[JS]** Updated the versions of joynr dependencies log4js (0.6.29), requirejs (2.1.22),
  bluebird (3.1.1) and promise (7.1.1). No API impact.
* **[JS]** The several joynr runtimes (e.g. WebSocketLibjoynrRuntime or InProcessRuntime)
  now bring their own default values for joynr internal settings. Thus, joynr
  applications no longer need to provide this information via the provisioning
  object when loading the library.

#joynr 0.14.3

This is a minor bug fix release.

##API relevant changes
None.

##Other changes
* **[C++]** Removed absolute paths from export targets for the install tree.
* **[C++]** Fix segmentation fault in cluster-controller checkServerTime function.
* **[C++]** Added /etc/joynr to settings search path. This is a workaround for builds with
  incorrect CMAKE_INSTALL_PREFIX.

#joynr 0.14.2

This is a minor bug fix release.

##API relevant changes
None.

##Other changes
* **[C++]** Fix dependency resolution in the CMake package config file for joynr.

#joynr 0.14.1

This is a minor bug fix release.

##API relevant changes
None.

##Other changes
* **[JS]** Fixed bug in generated proxies with broadcast subscription requests
  having no filters.

#joynr 0.14.0

##Notes
* **[Java,JS,C++]** Franca `ByteBuffer` is supported.
* **[Java,JS,C++]** Franca `typedef` is supported. For Java and JS, typedefs
  are ignored and the target datatypes are used instead.
* **[C++]** libjoynr does not depend on Qt anymore.
* **[C++]** libjoynr uses libwebsockets of the libwebsockets project (http://libwebsockets.org)
  to communicate with the cluster-controller. Due to an incompatibility with Mac OS X,
  the C++-Websocket-Runtime currently does not work on Mac OS X.

##API relevant changes
* **[C++]** The minimum required version of `gcc` is 4.9.
* **[C++]** The CMake variables when linking against libjoynr have been renamed :
  * `Joynr_LIB_COMMON_*` contains only generic stuff needed to build generated code.
  * `Joynr_LIB_INPROCESS_*` contains stuff needed to build in-process including cluster controller.
* **[C++]** The `onError` callback for async method calls is changed:
  * The error callback has been renamed to `onRuntimeError`.
    Its signature expects a `JoynrRuntimeException`.
  * If the method has an error modeled in Franca, a separate `onApplicationError` callback is
     generated. The signature of this callback expects the generated error `enum` .
* **[Java]** Modify async proxy API for error callbacks. If an error enum is defined
  for methods in Franca, onFailure callback is split into two methods, one for
  modeled Franca errors (called ApplicationExceptison) and one for joynr runtime
  exceptions.

##Other changes
* **[C++]** The logging syntax is changed to the following format:
  `JOYNR_LOG_DEBUG(logger, "this {}: {}", "is", "a message");`
* **[C++]** Fixed bug in filters for broadcast having arrays as output parameters.
* **[JS]** Set version for node dependency module "ws" to 1.0.1.

#joynr 0.13.0

##Notes
* **[Java]** Uint types are not supported in Java: Unsigned values are thus read as
  signed values, meaning for example that 255 is represented as -1 in a Java Byte. The
  Java application is responsible for converting from signed to unsigned values as
  required. Note that this is only an issue if values exceed the largest possible
  values that can be represented by the signed Java values.
* **[C++]** Removing QT dependencies from libjoynr stack is almost done. Final cleanup
  is performed in upcoming releases.
* **[Java,JS,C++]** The JSON serializer in all three languages escapes already escaped
  quotas in strings incorrectly.
* **[Java, Android]** The Android runtime now contains all necessary transitive dependencies in an
  uber jar. The total size has been reduced so that a minimal app with joynr capability is
  now ca. 2.5 MB large, and multi-dexing is no longer necessary.
* **[Java]** The stand-alone cluster controller in Java is in Beta, and is not yet stable.
  Reconnects from clients are not being handled correctly. It is configured statically to
  disallow backend communication, so all discovery / registration requests must be set to
  LOCAL_ONLY / LOCAL.

##API relevant changes
* **[JS]** Async loading of libjoynr (libjoynr.load()) returns a Promise object instead
  expecting a callback function as input parameter. See the
  [JavaScript Tutorial](JavaScriptTutorial.md) for more details.
* **[Java,JS,C++]** Support Franca type Map
* **[JS]** Support Franca type Bytebuffer
* **[C++]** ApplicationException.getError<T>() now expects a template parameter T
  to get access to the real enum value
* **[Java]** It is no longer necessary to cast error enums retrieved from modelled
  application exceptions.

##Other changes
* **[Android]** The Android runtime has been modified to use an external cluster
  controller using WebSockets, and no longer can communicate itself via HTTP.
* **[Java, Android]** The following configuration properties must now be set when configuring
  the joynr runtime:
  * WebsocketModule.PROPERTY_WEBSOCKET_MESSAGING_HOST
  * WebsocketModule.PROPERTY_WEBSOCKET_MESSAGING_PORT

  Optionally the following can also be set:

  * WebsocketModule.PROPERTY_WEBSOCKET_MESSAGING_PROTOCOL
  * WebsocketModule.PROPERTY_WEBSOCKET_MESSAGING_PATH
* **[Java]** Clear separation between libjoynr and cluster controller functionality.
  Java applications do not need to be deployed with their own cluster controller anymore,
  but can instead communicate with one provided by the environment.
* **[Java]** Libjoynr client is now able to communicate with a cluster controller
  via Websocket communication.
* **[Java]** Cluster controller supports Websocket communication
* **[C++]** Replaced QJson-based serializer with a custom implementation, thus increasing
  speed ca 3x.
* **[C++]** Replace Qt functionality and data types (QThreadPool,
  QSemaphore, QMutex, QThread, QHash, QSet, QMap, QList, ...) by custom or std
  implementations.

#joynr 0.12.3

This is a minor bug fix release.

##API relevant changes
None.

##Other changes
* **[C++]** Selective broadcasts of basic types generate compilable code.

#joynr 0.12.2

This is a minor bug fix release.

##API relevant changes
None.

##Other changes
* **[C++]** Generated enum throws exception in the getLiteral method in case of an
  unresolved value.

#joynr 0.12.1

This is a minor bug fix release.

##API relevant changes
None.

##Other changes
* **[C++]** Fixed bug during deserialization of joynr messages caused by
  incorrect meta type registration of nested structs.

#joynr 0.12.0

##Notes
* **[Java]** Uint types are not supported in Java: Unsigned values are thus read as
  signed values, meaning for example that 255 is represented as -1 in a Java Byte. The
  Java application is responsible for converting from signed to unsigned values as
  required. Note that this is only an issue if values exceed the largest possible
  values that can be represented by the signed Java values.
* **[Java]** The previously mentioned issue with handling of "number" types and enums in Lists
  has now been repaired.

##API relevant changes
* **[Java]** Java datatype java.util.List has been replaced with Array in the joynr API.
* **[Java]** The onError callback of subscriptions now passes a JoynrRuntimeException as
  input parameter instead of a JoynrException, as application-level exceptions cannot be defined
  for subcription errors.
* **[Java]** The method "getReply" of Future object was renamed to "get".
* **[Java]** The Java Short datatype has been introduced for Franca types UInt16 and Int16, as is
  Java Float now used for the Franca type Float.
* **[C++]** Support of exceptions for methods/attributes. Exceptions at provider side are now
  communicated via joynr to the consumer, informing it about unexpected application-level and
  communication behavior. joynr providers are able to reject method calls by using error enum values
  as modelled in the Franca model.
* **[JS]** Method input/output parameters and broadcast parameters are now consistently
  passed as key-value pairs.
* **[Java,JS,C++]** Harmonized the handling of minimum interval for subscriptions with
  OnChangeSubscriptionQos. Set the MIN value to 0 ms.
* **[Java,JS,C++]** Harmonized the handling of subscription qos parameters for broadcast
  subscriptions. If two subsequent broadcasts occur within the minimum interval, the
  latter broadcast will not be sent to the subscribing entity.

##Other changes
* **[C++]** Fixed bug causing a consumer to crash when subscribing to attributes of type
  enumeration
* **[JS]** Support of methods with multiple output parameters
* **[Java,C++]** Fixed bug with arrays as return parameter types of methods and
  broadcasts and as attribute types of subscriptions
* **[Tooling]** The joynr generator ignores invalid Franca models, and outputs a list of errors to
  the console.

#joynr 0.11.1

This is a minor bug fix release.

##API relevant changes
None.

##Other changes
* **[JS]** Minimum minInterval for subscriptions is 0ms
* **[JS]** The PublicationManager checks if the delay
  between two subsequent broadcasts is below the minInterval of the
  subscription. If yes, the broadcast is not communicated to the
  subscribing entity.
* **[JS]** Allow to load generated datatypes prior to invoking joynr.load
  in the node environment
* **[JS]** Smaller bug fixes in PublicationManager

#joynr 0.11.0

##Notes
* **[Java]** Uint types are not supported in Java: Unsigned values are thus read as
  signed values, meaning for example that 255 is represented as -1 in a Java Byte. The
  Java application is responsible for converting from signed to unsigned values as
  required. Note that this is only an issue if values exceed the largest possible
  values that can be represented by the signed java values.

##Known issues
* **[Java]** Handling of "number" types and enums in Lists is not implemented
  correctly. Accessing these values individually can result in ClassCastExceptions
  being thrown.
* **[Java]** uint16 and int16 declarations in Franca are currently being represented
  as Integer in Java.Though this is not associated with any functional problem, in
  the future int16 types will be generated to Short.
* **[C++]** Missing support of exceptions for methods/attributes. While the
  exception handling is already implemented for Java + JS, required extensions for C++
  are currently under development and planned for the upcoming major release
  0.12.0 mid November 2015.

##API relevant changes
* **[Java]** The onError callback of subscriptions expects now a JoynrException as input parameter
  instead of an empty parameter list. In addition, exceptions received from subscription publication
  are now forwarded to the onError callback.
* **[Java,JS]** Support of exceptions for methods/attributes. Exceptions at provider side are now
  communicated via joynr to the consumer, informing him about unexpected behavior. joynr providers
  are able to reject method calls by using error enum values as associated with the method in the
  Franca model.
* **[JS]** The callback provided at broadcast subscription is now called with key value pairs for
  the broadcast parameters. Previously, the callback has been invoked with individual function
  arguments for each broadcast parameter.
* **]Java,JS,C++]** Harmonized the handling of expiry dates in SubscriptionQos

##Other changes
* **[C++]** Replaced QSharedPointer with std::shared_ptr
* **[C++]** Replaced QDatetime with std counterpart "chrono"
* **[C++]** Replaced log4qt with spdlog
* **[C++]** Fixed bug which prevented the onError callback of async method calls to be called in
  case of unexpected behavior (e.g. timeouts)
* **[Java,JS,C++]** Fixed bug which caused joynr message loss due to wrong time interpreation in
  case of very high expiry dates.
* **[Java,JS]** Enriched the radio example with exception handling

#joynr 0.10.2

This is a minor bug fix release.

##API relevant changes
None.

##Other changes
* **[JS]** Reworked the handling of enums defined in Franca models.
  This resolves issues when using enums as input/output parameter of
  methods in JavaScript.

#joynr 0.10.1

This is a minor bug fix release.

##API relevant changes
None.

##Other changes
* **[Java]** Correct exception handling when messages are not routable
* **[JS]** Integrate JavaScript markdown in general documentation
* **[JS]** Fix bug in documentation regarding the Maven group ID of the joynr
  generators

#joynr 0.10.0

joynr JavaScript is now also officially open source. JavaScript can be run in Chrome or node.js.
Have a look in the [JavaScript Tutorial](JavaScriptTutorial.js) to get started with joynr
JavaScript, and try out the radio app examples to see it all in action.

##Known issues
* **[Java]** Handling of “number” types and enums in Lists is not implemented correctly. Accessing
  these values individually can result in ClassCastExceptions being thrown.
* **[Java]** Uint types not handled correctly: Unsigned values from C++ are read as signed values
  in Java. Workaround: the Java application must convert from signed to unsigned values itself.
  Note that this is only an issue if values exceed the largest possible values that can be
  represented by the signed java values.

##API relevant changes
* **[Java, C++, JS]** In order to fix compatibility in all supported languages with types using
  type collections, the generators now use the spelling of Franca element names as-is for packages,
  type collections, interfaces, etc., meaning that they no longer perform upper/lower case
  conversions on Franca element names. Models that contain elements with identical spelling other
  than case may cause unexpected behavior depending on which operating system is used. Files in
  Windows will be overwritten, for example, while files in Linux will co-exist.
* **[Java, C++, JS]** Franca's error enums are currently supported in Java, but not yet complete in
  JavaScript or C++. We recommend not using FIDLs with Error Enums until 0.11 is released.

##Other changes
* **[Java]** Logging can now be focused on message flow. Set log4j.rootLogger=error and then use a
  single logger to view messages: log4j.logger.io.joynr.messaging.routing.MessageRouterImpl=info
  shows only the flow, =debug shows the body as well.
* **[C++]** Now using Qt 5.5
* **[JS]** Fix radio example made for node, to be compatible with the radio example
  in C++, Java and the browser-based JavaScript application.
* **[Tooling]** Minor fixes in build scripts.
* **[Tooling]** Move java-generator, cpp-generator and js-generator into the tools folder.
  All generator modules have the Maven group ID "io.joynr.tools.generator".
* **[Tooling]** The joynr-generator-standalone supports JavaScript code generation
  language.
* **[Tooling, JS]** The joynr JavaScript build is part of the profile "javascript" of the
  root joynr Maven POM.

#joynr 0.9.4

This is a minor bug fix release.

##API relevant changes
* **[Java, C++, JS]** Use spelling of Franca element names (packages, type collections,
  interfaces, ...) as defined in the model (.fidl files) in generated code. I.e. perform
  no upper/lower case conversions on Franca element names.

##Other changes
* **[C++]** Param datatypes in a joynr request message includes type collection names
* **[JS]** Fix radio example made for node, to be compatible with the radio example
  in C++, Java and the browser-based JavaScript application.
* **[Tooling]** Minor fixes in build scripts.
* **[Tooling]** Move java-generator, cpp-generator and js-generator into the tools folder.
  All generator modules have the Maven group ID "io.joynr.tools.generator".
* **[Tooling]** The joynr-generator-standalone supports JavaScript code generation
  language.
* **[Tooling, JS]** The joynr JavaScript build is part of the profile "javascript" of the
  root joynr Maven POM.

#joynr 0.9.3

This is a minor bug fix release. It includes a preview version of the **joynr JavaScript** language
binding. Have a look in the [JavaScript Tutorial](JavaScriptTutorial.js) to get started with joynr
JavaScript.

##API relevant changes
* **[Java, C++, JS]** Using American English in radio.fidl (renaming favourite into favorite).

##Other changes
None.

#joynr 0.9.2

This is a minor bug fix release.

##API relevant changes
None.

##Other changes
* **[C++]** Problems with receiving messages in libjoynr via WebSockets have been resolved.
* **[Java, C++]** Default domain for backend services is now "io.joynr".

#joynr 0.9.1

This is a minor bug fix release.

##API relevant changes
None.

##Other changes
* **[Android]** callback onProxyCreationError is now called correctly when an error occurs creating
  a proxy. onProxyCreation is no longer called with null.
* **[Java]** problems with multiple calls to register and deregister the same provider have been
  resolved.
* logging settings in the examples have been reduced to focus on the sent and received messages.

#joynr 0.9.0

##API relevant changes
* **[Java, C++]** The provider class hierarchy has been simplified. A class diagram is at
  docs/diagram/ClassDiagram-JavaProvider.png. To implement a provider from scratch, extend
  <Interface>AbstractProvider. To implement a provider based on the default implementation extend
  Default<Interface>Provider.
* **[C++]** Qt-related datatypes have been removed from the API, both in generated classes and in
  runtime classes used for proxy creation, provider registration etc. Std types are now used
  instead.
* **[C++]** Future no longer accepts a callback as well; in order to synchronously retrieve values
  from the future, call Future::getValues.
* **[C++]** getProxyBuilder() has been renamed to createProxyBuilder()
* **[C++]** ProxyBuilder::RuntimeQos has been renamed to MessagingQos (as in Java)
* **[C++]** setProxyQos() has been removed from the ProxyBuilder. Messaging timeouts are set using
  the MessagingQos, while qos attributes related to discovery are set in setDiscoveryQos()
* **[C++]** The async API of proxies for method calls and attribute setters/getters allows
  to provide onSuccess and onError callback functions. OnSuccess is invoked by the joynr runtime
  in case of a successful call, onError in all other cases (e.g. joynr internal errors like
  timeouts).
* **[C++]** The sync API of proxies for method calls and attribute setters/getters now always
  provides a RequestStatus object as return value. This object informs the caller upon successful or
  erroneous execution of the respective call.
* **[Java]** Access control has been activated, meaning that all Java-based providers will not be
  accessible unless the request message passes an access control check. As development of access
  control is ongoing (there is not yet official support for entering access control information in
  the global access control directory), currently providers can be made accessible by using a
  statically-injected access control property. The MyRadioProviderApplication class in
  examples/radio-app provides an example of how this can be done.
* **[Java, C++]** registerCapability has been renamed to registerProvider and no longer takes an
  "auth token", which was a placeholder that is no longer needed.
* **[Java, C++]** Providers may now only be implemented using the asynchronous interface. The
  sychronous provider API has been removed. Providers return by calling onSuccess callback function.
* **[Java, C++]** Franca's multiple output parameters are now supported.
* **[Build]** Added Dockerfiles for building Java and C++ builds, with included scripts. These
  scripts are also used by the joynr project itself in its own CI (Jenkins-based) environment.
* **[Java]** Capability Directory entries on the global directory are now persisted using JPA.

#joynr 0.8.0

##API relevant changes
* **[Java, C++]** Support of broadcast: it is now possible to subscribe to broadcasts on proxy side.
  Providers are able to fire broadcast events, which are then forwarded to subscribed proxies. See
  the [Broadcast Tutorial](Broadcast-Tutorial.md) for more information.
* **[Java, C++]** Support to stop/update an existing subscription: the creation of a new
  subscription returns a unique subscription ID. Supplying this id to the proxy API allows to stop
  or update an existing subscription.
* **[Java, C++]** Generate proxy API according to modifier flags in Franca model: only generate
  setters/getters/subscribeTo methods on proxy side, if respective flags are defined in the Franca
  model (e.g. readOnly implies no setters)
* **[Java, C++]** Names defined in Franca are taken 1:1 into code: the joynr generator framework
  reuses the upper and lower case as defined in the Franca model where possible
* **[Java]** Add copy constructor to complex types of Franca model: for each complex data structure
  in the Franca model, a copy constructor is created in the respective Java class
* **[Java, C++]** Rename subscription listener methods
  * onReceive: Gets called on every received publication
  * onError: Gets called on every error that is detected on the subscription

##Other changes
* **[Tooling]** Enable cleanup capability of joynr generator framework: it is now possible to
  trigger the joynr generator with the "clean" goal, meaning that previously generated files are
  deleted
* **[Tooling]** Create standalone joynr generator: joynr provides now a standalone joynr generator,
  which can be used independent of maven as build environment
* **[Tooling]** The joynr generator framework migrates to xtend 2.7.2
* **[Tooling]** Update Java version from 1.6 to 1.7
* **[Java, C++]** Added ability to radio-app example to apply geocast broadcast filters: the example
  shows how broadcasts can be used to implement a geocast
* **[C++]** Update to CommonAPI version 2.1.4
* **[C++]** C++ cluster controller offers WebSocket messaging interface: the C++ cluster controller
  provides now a WebSocket API to be accessed by joynr applications. The C++ libjoynr version
  supports WebSocket communication with the cluster controller
* **[C++]** Implement message queue: in case the destination address of the joynr message cannot be
  resolved, the message router is now able to queue messages for later delivery
* **[Android]**	Now supporting platform version 19.
* **[Android]**	AsyncTask from the Android SDK went from being executed in parallel in API 10, to
  sequential handling in later Android versions. Since there is no clean way to support the old
  and new semantics without wrapping the class, we are now bumping up support API 19. Prior versions
  are no longer supported.

#joynr 0.7.0
##API relevant changes
* **[Java]** SubscriptionListener is now called AttributeSubscriptionListener, and
  unregisterSubscription renamed unregisterAttributeSubcription (change required to differentiate
  from broadcasts)
* **[Java]** The hostPath property can now be set as joynr.servlet.hostPath.
* **[Java, C++]** SSL support for C++ and Java

##Other changes
* **[C++]** libjoynr and cluster-controller now communicate over a single DBus interface
* **[C++]** introduce MessageRouter on libjoynr and cluster-controller side to resolve next hop for
  messages
* **[C++]** remove EndpointAddress term and use simply Address
* **[Java]** use URL rewriting to implement load balancing on bounce proxy cluster
* **[Java]** enable bounce proxy controller to run in clustered mode
* **[Java]** refactor bounce proxy modules:
  * use Guice injection to configure servlets
  * use RESTful service adapters for messaging related components

#joynr 0.6.0

##API relevant changes
* **[Java]** exceptions: removed checked exceptions from ProxyBuilder
* **[Java]** Check for correct usage of SubscriptionQos
* **[Java]** ChannelUrlDirectoryImpl correctly implements unregisterChannelUrl
* **[Java]** Changes to GlobalCapabilitiesDirectory API causes this version to be incompatible with
  older server installations.
* **[C++]** joynr is now compatible with Qt 5.2
* **[C++]** read default messaging settings from file
  Default messaging settings are now read from file "resources/default-messaging.settings". When
  using the find_package command to resolve joynr, it will set the JOYNR_RESOURCES_DIR variable.
  You can copy the default resources to your bin dir using cmake's file command:

  ```bash
  file(
      COPY ${JOYNR_RESOURCES_DIR}
      DESTINATION ${CMAKE_RUNTIME_OUTPUT_DIRECTORY}
  )
  ```

##Other changes
* **[C++]** cleaning up joynr libraries used in cmake find_package
* **[Java]** refactored messaging project structure for scalability-related components
* **[Java]** definition of RESTful service adapters for messaging related components
* **[Java]** implementation of lifecycle management and performance monitoring for controlled bounce
  proxy
* **[Java]** scalability extensions for channel setup at bounce proxy
* **[Java]** scalability extensions for messaging in non-exceptional situations
* **[Java]** backend: improved shutdown responsiveness
* **[Java]** discovery directory servlet: mvn commands to start for local testing
* **[Java]** logging: preparations to allow logging to logstash (distributed logging)
* **[Java]** binary archives (WAR format) of backend components are available on Maven Central
* **[Java]** Enable backend module "MessagingService" to work with joynr messages of unknown content
  type
* **[Java]** Joynr provides rudimentary embedded database capabilities
* **[Tooling]** Augment features of joynr C++ code generator
* **[Tooling]** Write common util for all generation templates to resolve names of methods, types,
  interaces, arguments, …<|MERGE_RESOLUTION|>--- conflicted
+++ resolved
@@ -1,11 +1,10 @@
-<<<<<<< HEAD
 #joynr 0.18.0
 
 ##API relevant changes
 * **[C++, Java, JS]** The communication protocol between local directories on the cluster controller
   and global directories in the backend changed. Please make sure that clients and backend use
   compatible versions.
-=======
+
 #joynr 0.17.2
 This is a minor bug fix release.
 
@@ -24,7 +23,6 @@
 
 ##Other changes
 * Updated disclaimers, added README for npm
->>>>>>> 98f85412
 
 #joynr 0.17.0
 
