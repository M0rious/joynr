--- conflicted
+++ resolved
@@ -1,20 +1,20 @@
-<<<<<<< HEAD
 # joynr 0.29.0
-=======
-# joynr 0.28.1
->>>>>>> 1ba24202
-
-## API relevant changes
-
-## Other changes
-<<<<<<< HEAD
+
+## API relevant changes
+
+## Other changes
 * **[Java]** Introduced new properties: PROPERTY_DISCOVERY_DEFAULT_TIMEOUT_MS and
   PROPERTY_DISCOVERY_RETRY_INTERVAL_MS. See the [Java Configuration Reference](JavaSettings.md)
   for more details.
-=======
+
+# joynr 0.28.1
+
+## API relevant changes
+none
+
+## Other changes
 * **[JS]** Changed node node-localstorage to node-persist to avoid too long filenames
 * **[C++]** LocalCapabilitiesDirectory does not store multiple entries for a single participantId
->>>>>>> 1ba24202
 
 # joynr 0.28.0
 
