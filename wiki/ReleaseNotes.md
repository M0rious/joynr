--- conflicted
+++ resolved
@@ -2,8 +2,6 @@
 All relevant changes are documented in this file. You can find more information about
 the versioning scheme [here](JoynrVersioning.md).
 
-<<<<<<< HEAD
-=======
 # joynr 1.1.1
 
 ## API relevant changes
@@ -14,7 +12,6 @@
 * **[C++]** Fixed race condition in ParticipantIdStorage.
 * **[JS]** fix browserify issue with missing GenerationUtil File.
 
->>>>>>> 51851914
 # joynr 1.1.0
 
 ## API relevant changes
