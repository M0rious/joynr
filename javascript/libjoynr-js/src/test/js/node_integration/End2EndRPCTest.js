/*
 * #%L
 * %%
 * Copyright (C) 2011 - 2017 BMW Car IT GmbH
 * %%
 * Licensed under the Apache License, Version 2.0 (the "License");
 * you may not use this file except in compliance with the License.
 * You may obtain a copy of the License at
 * 
 *      http://www.apache.org/licenses/LICENSE-2.0
 * 
 * Unless required by applicable law or agreed to in writing, software
 * distributed under the License is distributed on an "AS IS" BASIS,
 * WITHOUT WARRANTIES OR CONDITIONS OF ANY KIND, either express or implied.
 * See the License for the specific language governing permissions and
 * limitations under the License.
 * #L%
 */

let joynr = require("joynr"),
    RadioStation = require("../../generated/joynr/vehicle/radiotypes/RadioStation"),
    ErrorList = require("../../generated/joynr/vehicle/radiotypes/ErrorList"),
    Country = require("../../generated/joynr/datatypes/exampleTypes/Country"),
    StringMap = require("../../generated/joynr/datatypes/exampleTypes/StringMap"),
    ComplexStructMap = require("../../generated/joynr/datatypes/exampleTypes/ComplexStructMap"),
    ComplexStruct = require("../../generated/joynr/datatypes/exampleTypes/ComplexStruct"),
    ComplexTestType = require("../../generated/joynr/tests/testTypes/ComplexTestType"),
    IntegrationUtils = require("./IntegrationUtils"),
    End2EndAbstractTest = require("./End2EndAbstractTest"),
    provisioning = require("../../resources/joynr/provisioning/provisioning_cc"),
    waitsFor = require("../global/WaitsFor");

<<<<<<< HEAD
describe("libjoynr-js.integration.end2end.rpc", function() {
    var subscriptionQosOnChange;
    var radioProxy;
    var abstractTest = new End2EndAbstractTest("End2EndRPCTest", "TestEnd2EndCommProviderProcess");
    var getAttribute = abstractTest.getAttribute;
    var getFailingAttribute = abstractTest.getFailingAttribute;
    var setAttribute = abstractTest.setAttribute;
    var setupSubscriptionAndReturnSpy = abstractTest.setupSubscriptionAndReturnSpy;
    var callOperation = abstractTest.callOperation;
    var expectPublication = abstractTest.expectPublication;
    var setAndTestAttribute = abstractTest.setAndTestAttribute;

    beforeEach(function(done) {
        abstractTest.beforeEach().then(function(settings) {
=======
describe("libjoynr-js.integration.end2end.rpc", () => {
    let subscriptionQosOnChange;
    let radioProxy;
    const abstractTest = new End2EndAbstractTest("End2EndRPCTest");
    const getAttribute = abstractTest.getAttribute;
    const getFailingAttribute = abstractTest.getFailingAttribute;
    const setAttribute = abstractTest.setAttribute;
    const setupSubscriptionAndReturnSpy = abstractTest.setupSubscriptionAndReturnSpy;
    const callOperation = abstractTest.callOperation;
    const expectPublication = abstractTest.expectPublication;
    const setAndTestAttribute = abstractTest.setAndTestAttribute;

    beforeEach(done => {
        abstractTest.beforeEach().then(settings => {
>>>>>>> 9ce67b9e
            subscriptionQosOnChange = new joynr.proxy.OnChangeSubscriptionQos({
                minIntervalMs: 50
            });
            radioProxy = settings.radioProxy;
            done();
        });
    });

    it("gets the attribute", done => {
        getAttribute("isOn", true)
            .then(() => {
                done();
                return null;
            })
            .catch(fail);
    });

    it("gets the enumAttribute", done => {
        getAttribute("enumAttribute", Country.GERMANY)
            .then(() => {
                done();
                return null;
            })
            .catch(fail);
    });

    it("gets the enumArrayAttribute", done => {
        getAttribute("enumArrayAttribute", [Country.GERMANY])
            .then(() => {
                done();
                return null;
            })
            .catch(fail);
    });

    it("get/sets the complexStructMapAttribute", done => {
        const complexStruct = new ComplexStruct({
            num32: 1,
            num64: 2,
            data: [1, 2, 3],
            str: "string"
        });

        const complexStructMap1 = new ComplexStructMap({
            key1: complexStruct
        });

        const complexStructMap2 = new ComplexStructMap({
            key2: complexStruct
        });

        setAttribute("complexStructMapAttribute", complexStructMap1)
            .then(() => {
                return getAttribute("complexStructMapAttribute", complexStructMap1);
            })
            .then(() => {
                return setAttribute("complexStructMapAttribute", complexStructMap2);
            })
            .then(() => {
                return getAttribute("complexStructMapAttribute", complexStructMap2);
            })
            .then(() => {
                done();
                return null;
            })
            .catch(fail);
    });

    it("gets an exception for failingSyncAttribute", done => {
        getFailingAttribute("failingSyncAttribute")
            .then(() => {
                done();
                return null;
            })
            .catch(fail);
    });

    it("gets an exception for failingAsyncAttribute", done => {
        getFailingAttribute("failingAsyncAttribute")
            .then(() => {
                done();
                return null;
            })
            .catch(fail);
    });

    it("sets the enumArrayAttribute", done => {
        let value = [];
        setAttribute("enumArrayAttribute", value)
            .then(() => {
                return getAttribute("enumArrayAttribute", value);
            })
            .then(() => {
                value = [Country.GERMANY, Country.AUSTRIA, Country.AUSTRALIA, Country.CANADA, Country.ITALY];
                return setAttribute("enumArrayAttribute", value);
            })
            .then(() => {
                return getAttribute("enumArrayAttribute", value);
            })
            .then(() => {
                done();
                return null;
            })
            .catch(fail);
    });

    it("sets the typeDef attributes", done => {
        let value = new RadioStation({
            name: "TestEnd2EndComm.typeDefForStructAttribute.RadioStation",
            byteBuffer: []
        });
        setAttribute("typeDefForStruct", value)
            .then(() => {
                return getAttribute("typeDefForStruct", value);
            })
            .then(() => {
                value = 1234543;
                return setAttribute("typeDefForPrimitive", value);
            })
            .then(() => {
                return getAttribute("typeDefForPrimitive", value);
            })
            .then(() => {
                done();
                return null;
            })
            .catch(fail);
    });

    it("get/sets the attribute with starting capital letter", done => {
        setAttribute("StartWithCapitalLetter", true)
            .then(() => {
                return getAttribute("StartWithCapitalLetter", true);
            })
            .then(() => {
                return setAttribute("StartWithCapitalLetter", false);
            })
            .then(() => {
                return getAttribute("StartWithCapitalLetter", false);
            })
            .then(() => {
                done();
                return null;
            })
            .catch(fail);
    });

    it("sets the attribute", done => {
        setAttribute("isOn", true)
            .then(() => {
                return getAttribute("isOn", true);
            })
            .then(() => {
                return setAttribute("isOn", false);
            })
            .then(() => {
                return getAttribute("isOn", false);
            })
            .then(() => {
                done();
                return null;
            })
            .catch(fail);
    });

    it("sets the enumAttribute", done => {
        setAttribute("enumAttribute", Country.AUSTRIA)
            .then(() => {
                return getAttribute("enumAttribute", Country.AUSTRIA);
            })
            .then(() => {
                return setAttribute("enumAttribute", Country.AUSTRALIA);
            })
            .then(() => {
                return getAttribute("enumAttribute", Country.AUSTRALIA);
            })
            .then(() => {
                done();
                return null;
            })
            .catch(fail);
    });

    it("sets the byteBufferAttribute", done => {
        const testByteBuffer = [1, 2, 3, 4];
        setAttribute("byteBufferAttribute", testByteBuffer)
            .then(() => {
                return getAttribute("byteBufferAttribute", testByteBuffer);
            })
            .then(() => {
                return setAttribute("byteBufferAttribute", testByteBuffer);
            })
            .then(() => {
                return getAttribute("byteBufferAttribute", testByteBuffer);
            })
            .then(() => {
                done();
                return null;
            })
            .catch(fail);
    });

    it("sets the stringMapAttribute", done => {
        const stringMap = new StringMap({ key1: "value1" });
        setAttribute("stringMapAttribute", stringMap)
            .then(() => {
                return getAttribute("stringMapAttribute", stringMap);
            })
            .then(() => {
                return setAttribute("stringMapAttribute", stringMap);
            })
            .then(() => {
                return getAttribute("stringMapAttribute", stringMap);
            })
            .then(() => {
                done();
                return null;
            })
            .catch(fail);
    });

    //enable this test once the proxy side is ready for fire n' forget
    it("call methodFireAndForgetWithoutParams and expect to call the provider", done => {
        let mySpy;
        setupSubscriptionAndReturnSpy("fireAndForgetCallArrived", subscriptionQosOnChange)
            .then(spy => {
                mySpy = spy;
                return callOperation("methodFireAndForgetWithoutParams", {});
            })
            .then(() => {
                return expectPublication(mySpy, call => {
                    expect(call.args[0].methodName).toEqual("methodFireAndForgetWithoutParams");
                });
            })
            .then(() => {
                done();
            })
            .catch(fail);
    });

    //enable this test once the proxy side is ready for fire n' forget
    it("call methodFireAndForget and expect to call the provider", done => {
        let mySpy;
        setupSubscriptionAndReturnSpy("fireAndForgetCallArrived", subscriptionQosOnChange)
            .then(spy => {
                mySpy = spy;
                return callOperation("methodFireAndForget", {
                    intIn: 0,
                    stringIn: "methodFireAndForget",
                    complexTestTypeIn: new ComplexTestType({
                        a: 0,
                        b: 1
                    })
                });
            })
            .then(() => {
                return expectPublication(mySpy, call => {
                    expect(call.args[0].methodName).toEqual("methodFireAndForget");
                });
            })
            .then(() => {
                done();
                return null;
            })
            .catch(fail);
    });

    function setAndTestAttributeTester(attributeName, done) {
        const recursions = 5;

        return setAndTestAttribute(attributeName, recursions - 1)
            .then(value => {
                expect(value).toEqual(0);
                done();
            })
            .catch(fail);
    }

    // when provider is working this should also work
    it("checks whether the provider stores the attribute value", done => {
        setAndTestAttributeTester("isOn", done);
    });

    it("can call an operation successfully (Provider sync, String parameter)", done => {
        callOperation("addFavoriteStation", {
            radioStation: "stringStation"
        })
            .then(() => {
                done();
                return null;
            })
            .catch(fail);
    });

    it("can call an operation successfully (Complex map parameter)", done => {
        callOperation("methodWithComplexMap", {
            complexStructMap: new ComplexStructMap()
        })
            .then(() => {
                done();
                return null;
            })
            .catch(fail);
    });

    it("can call an operation and get a ProviderRuntimeException (Provider sync, String parameter)", done => {
        const onFulfilledSpy = jasmine.createSpy("onFulfilledSpy");
        const catchSpy = jasmine.createSpy("catchSpy");

        radioProxy
            .addFavoriteStation({
                radioStation: "stringStationerror"
            })
            .then(onFulfilledSpy)
            .catch(catchSpy);

        waitsFor(
            () => {
                return catchSpy.calls.count() > 0;
            },
            "operation call to fail",
            provisioning.ttl
        )
            .then(() => {
                expect(onFulfilledSpy).not.toHaveBeenCalled();
                expect(catchSpy).toHaveBeenCalled();
                expect(catchSpy.calls.argsFor(0)[0]._typeName).toBeDefined();
                expect(catchSpy.calls.argsFor(0)[0]._typeName).toEqual("joynr.exceptions.ProviderRuntimeException");
                expect(catchSpy.calls.argsFor(0)[0].detailMessage).toBeDefined();
                expect(catchSpy.calls.argsFor(0)[0].detailMessage).toEqual("example message sync");
                done();
                return null;
            })
            .catch(fail);
    });

    it("can call an operation and get an ApplicationException (Provider sync, String parameter)", done => {
        const onFulfilledSpy = jasmine.createSpy("onFulfilledSpy");
        const catchSpy = jasmine.createSpy("catchSpy");

        radioProxy
            .addFavoriteStation({
                radioStation: "stringStationerrorApplicationException"
            })
            .then(onFulfilledSpy)
            .catch(catchSpy);

        waitsFor(
            () => {
                return catchSpy.calls.count() > 0;
            },
            "operation call to fail",
            provisioning.ttl
        )
            .then(() => {
                expect(onFulfilledSpy).not.toHaveBeenCalled();
                expect(catchSpy).toHaveBeenCalled();
                expect(catchSpy.calls.argsFor(0)[0]._typeName).toBeDefined();
                expect(catchSpy.calls.argsFor(0)[0]._typeName).toEqual("joynr.exceptions.ApplicationException");
                expect(catchSpy.calls.argsFor(0)[0].error).toBeDefined();
                //expect(catchSpy.calls.argsFor(0)[0].error).toEqual(ErrorList.EXAMPLE_ERROR_2);
                expect(catchSpy.calls.argsFor(0)[0].error).toEqual(jasmine.objectContaining(ErrorList.EXAMPLE_ERROR_2));
                done();
                return null;
            })
            .catch(fail);
    });

    it("can call an operation successfully (Provider async, String parameter)", done => {
        const onFulfilledSpy = jasmine.createSpy("onFulfilledSpy");

        radioProxy
            .addFavoriteStation({
                radioStation: "stringStationasync"
            })
            .then(onFulfilledSpy)
            .catch(error => {
                return IntegrationUtils.outputPromiseError(
                    new Error(
                        "End2EndRPCTest.can call an operation successfully (Provider async, String parameter).addFavoriteStation: " +
                            error.message
                    )
                );
            });

        waitsFor(
            () => {
                return onFulfilledSpy.calls.count() > 0;
            },
            "operation call to finish",
            provisioning.ttl
        )
            .then(() => {
                expect(onFulfilledSpy).toHaveBeenCalled();
                done();
                return null;
            })
            .catch(fail);
    });

    it("can call an operation and get a ProviderRuntimeException (Provider async, String parameter)", done => {
        const onFulfilledSpy = jasmine.createSpy("onFulfilledSpy");
        const catchSpy = jasmine.createSpy("catchSpy");

        radioProxy
            .addFavoriteStation({
                radioStation: "stringStationasyncerror"
            })
            .then(onFulfilledSpy)
            .catch(catchSpy);

        waitsFor(
            () => {
                return catchSpy.calls.count() > 0;
            },
            "operation call to fail",
            provisioning.ttl
        )
            .then(() => {
                expect(onFulfilledSpy).not.toHaveBeenCalled();
                expect(catchSpy).toHaveBeenCalled();
                expect(catchSpy.calls.argsFor(0)[0]._typeName).toBeDefined();
                expect(catchSpy.calls.argsFor(0)[0]._typeName).toEqual("joynr.exceptions.ProviderRuntimeException");
                expect(catchSpy.calls.argsFor(0)[0].detailMessage).toBeDefined();
                expect(catchSpy.calls.argsFor(0)[0].detailMessage).toEqual("example message async");
                done();
                return null;
            })
            .catch(fail);
    });

    it("can call an operation and get an ApplicationException (Provider async, String parameter)", done => {
        const onFulfilledSpy = jasmine.createSpy("onFulfilledSpy");
        const catchSpy = jasmine.createSpy("catchSpy");

        radioProxy
            .addFavoriteStation({
                radioStation: "stringStationasyncerrorApplicationException"
            })
            .then(onFulfilledSpy)
            .catch(catchSpy);

        waitsFor(
            () => {
                return catchSpy.calls.count() > 0;
            },
            "operation call to fail",
            provisioning.ttl
        )
            .then(() => {
                expect(onFulfilledSpy).not.toHaveBeenCalled();
                expect(catchSpy).toHaveBeenCalled();
                expect(catchSpy.calls.argsFor(0)[0]._typeName).toBeDefined();
                expect(catchSpy.calls.argsFor(0)[0]._typeName).toEqual("joynr.exceptions.ApplicationException");
                expect(catchSpy.calls.argsFor(0)[0].error).toBeDefined();
                //expect(catchSpy.calls.argsFor(0)[0].error).toEqual(ErrorList.EXAMPLE_ERROR_1);
                expect(catchSpy.calls.argsFor(0)[0].error).toEqual(jasmine.objectContaining(ErrorList.EXAMPLE_ERROR_1));
                done();
                return null;
            })
            .catch(fail);
    });

    it("can call an operation (parameter of complex type)", done => {
        callOperation("addFavoriteStation", {
            radioStation: "stringStation"
        })
            .then(() => {
                done();
                return null;
            })
            .catch(fail);
    });

    it("can call an operation (parameter of byteBuffer type", done => {
        callOperation(
            "methodWithByteBuffer",
            {
                input: [0, 1, 2, 3, 4, 5, 6, 7, 8, 9, 8, 7, 6, 5, 4, 3, 2, 1, 0]
            },
            {
                result: [0, 1, 2, 3, 4, 5, 6, 7, 8, 9, 8, 7, 6, 5, 4, 3, 2, 1, 0]
            }
        )
            .then(() => {
                done();
                return null;
            })
            .catch(fail);
    });

    it("can call an operation with working parameters and return type", done => {
        callOperation(
            "addFavoriteStation",
            {
                radioStation: 'truelyContainingTheString"True"'
            },
            {
                returnValue: true
            }
        )
            .then(() => {
                return callOperation(
                    "addFavoriteStation",
                    {
                        radioStation: "This is false!"
                    },
                    {
                        returnValue: false
                    }
                );
            })
            .then(() => {
                return callOperation(
                    "addFavoriteStation",
                    {
                        radioStation: new RadioStation({
                            name: 'truelyContainingTheRadioStationString"True"',
                            byteBuffer: []
                        })
                    },
                    {
                        returnValue: true
                    }
                );
            })
            .then(() => {
                return callOperation(
                    "addFavoriteStation",
                    {
                        radioStation: new RadioStation({
                            name: "This is a false RadioStation!",
                            byteBuffer: []
                        })
                    },
                    {
                        returnValue: false
                    }
                );
            })
            .then(() => {
                done();
                return null;
            })
            .catch(fail);
    });

    it("can call an operation with typedef arguments", done => {
        const typeDefStructInput = new RadioStation({
            name: "TestEnd2EndComm.methodWithTypeDef.RadioStation",
            byteBuffer: []
        });
        const typeDefPrimitiveInput = 1234543;
        callOperation(
            "methodWithTypeDef",
            {
                typeDefStructInput,
                typeDefPrimitiveInput
            },
            {
                typeDefStructOutput: typeDefStructInput,
                typeDefPrimitiveOutput: typeDefPrimitiveInput
            }
        )
            .then(() => {
                done();
                return null;
            })
            .catch(fail);
    });

    it("can call an operation with enum arguments and enum return type", done => {
        callOperation(
            "operationWithEnumsAsInputAndOutput",
            {
                enumInput: Country.GERMANY,
                enumArrayInput: []
            },
            {
                enumOutput: Country.GERMANY
            }
        )
            .then(() => {
                return callOperation(
                    "operationWithEnumsAsInputAndOutput",
                    {
                        enumInput: Country.GERMANY,
                        enumArrayInput: [Country.AUSTRIA]
                    },
                    {
                        enumOutput: Country.AUSTRIA
                    }
                );
            })
            .then(() => {
                return callOperation(
                    "operationWithEnumsAsInputAndOutput",
                    {
                        enumInput: Country.GERMANY,
                        enumArrayInput: [Country.AUSTRIA, Country.GERMANY, Country.AUSTRALIA]
                    },
                    {
                        enumOutput: Country.AUSTRIA
                    }
                );
            })
            .then(() => {
                return callOperation(
                    "operationWithEnumsAsInputAndOutput",
                    {
                        enumInput: Country.GERMANY,
                        enumArrayInput: [Country.CANADA, Country.AUSTRIA, Country.ITALY]
                    },
                    {
                        enumOutput: Country.CANADA
                    }
                );
            })
            .then(() => {
                done();
                return null;
            })
            .catch(fail);
    });

    it("can call an operation with multiple return values and async provider", done => {
        const inputData = {
            enumInput: Country.GERMANY,
            enumArrayInput: [Country.GERMANY, Country.ITALY],
            stringInput: "StringTest",
            syncTest: false
        };
        callOperation("operationWithMultipleOutputParameters", inputData, {
            enumArrayOutput: inputData.enumArrayInput,
            enumOutput: inputData.enumInput,
            stringOutput: inputData.stringInput,
            booleanOutput: inputData.syncTest
        })
            .then(() => {
                done();
                return null;
            })
            .catch(fail);
    });

    it("can call an operation with multiple return values and sync provider", done => {
        const inputData = {
            enumInput: Country.GERMANY,
            enumArrayInput: [Country.GERMANY, Country.ITALY],
            stringInput: "StringTest",
            syncTest: true
        };
        callOperation("operationWithMultipleOutputParameters", inputData, {
            enumArrayOutput: inputData.enumArrayInput,
            enumOutput: inputData.enumInput,
            stringOutput: inputData.stringInput,
            booleanOutput: inputData.syncTest
        })
            .then(() => {
                done();
                return null;
            })
            .catch(fail);
    });

    it("can call an operation with enum arguments and enum array as return type", done => {
        callOperation(
            "operationWithEnumsAsInputAndEnumArrayAsOutput",
            {
                enumInput: Country.GERMANY,
                enumArrayInput: []
            },
            {
                enumOutput: [Country.GERMANY]
            }
        )
            .then(() => {
                return callOperation(
                    "operationWithEnumsAsInputAndEnumArrayAsOutput",
                    {
                        enumInput: Country.GERMANY,
                        enumArrayInput: [Country.AUSTRIA]
                    },
                    {
                        enumOutput: [Country.AUSTRIA, Country.GERMANY]
                    }
                );
            })
            .then(() => {
                return callOperation(
                    "operationWithEnumsAsInputAndEnumArrayAsOutput",
                    {
                        enumInput: Country.GERMANY,
                        enumArrayInput: [Country.AUSTRIA, Country.GERMANY, Country.AUSTRALIA]
                    },
                    {
                        enumOutput: [Country.AUSTRIA, Country.GERMANY, Country.AUSTRALIA, Country.GERMANY]
                    }
                );
            })
            .then(() => {
                return callOperation(
                    "operationWithEnumsAsInputAndEnumArrayAsOutput",
                    {
                        enumInput: Country.GERMANY,
                        enumArrayInput: [Country.CANADA, Country.AUSTRIA, Country.ITALY]
                    },
                    {
                        enumOutput: [Country.CANADA, Country.AUSTRIA, Country.ITALY, Country.GERMANY]
                    }
                );
            })
            .then(() => {
                done();
                return null;
            })
            .catch(fail);
    });

    it("can call an operation with double array as argument and string array as return type", done => {
        callOperation(
            "methodWithSingleArrayParameters",
            {
                doubleArrayArg: [0.01, 1.1, 2.2, 3.3]
            },
            {
                stringArrayOut: ["0.01", "1.1", "2.2", "3.3"]
            }
        )
            .then(() => {
                done();
                return null;
            })
            .catch(fail);
    });

    it("attributes are working with predefined implementation on provider side", done => {
        setAndTestAttribute("attrProvidedImpl", 0)
            .then(() => {
                done();
                return null;
            })
            .catch(fail);
    });

    it("operation is working with predefined implementation on provider side", done => {
        const testArgument = "This is my test argument";
        callOperation(
            "methodProvidedImpl",
            {
                arg: testArgument
            },
            {
                returnValue: testArgument
            }
        )
            .then(() => {
                done();
                return null;
            })
            .catch(fail);
    });

    afterEach(abstractTest.afterEach);
});<|MERGE_RESOLUTION|>--- conflicted
+++ resolved
@@ -30,26 +30,10 @@
     provisioning = require("../../resources/joynr/provisioning/provisioning_cc"),
     waitsFor = require("../global/WaitsFor");
 
-<<<<<<< HEAD
-describe("libjoynr-js.integration.end2end.rpc", function() {
-    var subscriptionQosOnChange;
-    var radioProxy;
-    var abstractTest = new End2EndAbstractTest("End2EndRPCTest", "TestEnd2EndCommProviderProcess");
-    var getAttribute = abstractTest.getAttribute;
-    var getFailingAttribute = abstractTest.getFailingAttribute;
-    var setAttribute = abstractTest.setAttribute;
-    var setupSubscriptionAndReturnSpy = abstractTest.setupSubscriptionAndReturnSpy;
-    var callOperation = abstractTest.callOperation;
-    var expectPublication = abstractTest.expectPublication;
-    var setAndTestAttribute = abstractTest.setAndTestAttribute;
-
-    beforeEach(function(done) {
-        abstractTest.beforeEach().then(function(settings) {
-=======
 describe("libjoynr-js.integration.end2end.rpc", () => {
     let subscriptionQosOnChange;
     let radioProxy;
-    const abstractTest = new End2EndAbstractTest("End2EndRPCTest");
+    const abstractTest = new End2EndAbstractTest("End2EndRPCTest", "TestEnd2EndCommProviderProcess");
     const getAttribute = abstractTest.getAttribute;
     const getFailingAttribute = abstractTest.getFailingAttribute;
     const setAttribute = abstractTest.setAttribute;
@@ -60,7 +44,6 @@
 
     beforeEach(done => {
         abstractTest.beforeEach().then(settings => {
->>>>>>> 9ce67b9e
             subscriptionQosOnChange = new joynr.proxy.OnChangeSubscriptionQos({
                 minIntervalMs: 50
             });
