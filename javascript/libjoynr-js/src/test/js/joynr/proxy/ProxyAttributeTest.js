/*jslint es5: true, node: true, nomen: true */
/*global fail: true */
/*
 * #%L
 * %%
 * Copyright (C) 2011 - 2017 BMW Car IT GmbH
 * %%
 * Licensed under the Apache License, Version 2.0 (the "License");
 * you may not use this file except in compliance with the License.
 * You may obtain a copy of the License at
 * 
 *      http://www.apache.org/licenses/LICENSE-2.0
 * 
 * Unless required by applicable law or agreed to in writing, software
 * distributed under the License is distributed on an "AS IS" BASIS,
 * WITHOUT WARRANTIES OR CONDITIONS OF ANY KIND, either express or implied.
 * See the License for the specific language governing permissions and
 * limitations under the License.
 * #L%
 */
<<<<<<< HEAD

define([
            "joynr/proxy/ProxyAttribute",
            "joynr/proxy/DiscoveryQos",
            "joynr/messaging/MessagingQos",
            "joynr/proxy/OnChangeWithKeepAliveSubscriptionQos",
            "joynr/dispatching/RequestReplyManager",
            "joynr/dispatching/types/Request",
            "joynr/tests/testTypes/TestEnum",
            "joynr/tests/testTypes/ComplexTestType",
            "joynr/types/TypeRegistrySingleton",
            "global/Promise",
            "joynr/types/DiscoveryEntryWithMetaInfo",
            "joynr/types/Version",
            "joynr/types/ProviderQos"
        ],
        function(
                ProxyAttribute,
                DiscoveryQos,
                MessagingQos,
                OnChangeWithKeepAliveSubscriptionQos,
                RequestReplyManager,
                Request,
                TestEnum,
                ComplexTestType,
                TypeRegistrySingleton,
                Promise,
                DiscoveryEntryWithMetaInfo,
                Version,
                ProviderQos) {
=======
var ProxyAttribute = require('../../../classes/joynr/proxy/ProxyAttribute');
var ProxyAttributeNotifyReadWrite = require('../../../classes/joynr/proxy/ProxyAttributeNotifyReadWrite');
var ProxyAttributeNotifyRead = require('../../../classes/joynr/proxy/ProxyAttributeNotifyRead');
var ProxyAttributeNotifyWrite = require('../../../classes/joynr/proxy/ProxyAttributeNotifyWrite');
var ProxyAttributeNotify = require('../../../classes/joynr/proxy/ProxyAttributeNotify');
var ProxyAttributeReadWrite = require('../../../classes/joynr/proxy/ProxyAttributeReadWrite');
var ProxyAttributeRead = require('../../../classes/joynr/proxy/ProxyAttributeRead');
var ProxyAttributeWrite = require('../../../classes/joynr/proxy/ProxyAttributeWrite');
var DiscoveryQos = require('../../../classes/joynr/proxy/DiscoveryQos');
var MessagingQos = require('../../../classes/joynr/messaging/MessagingQos');
var OnChangeWithKeepAliveSubscriptionQos = require('../../../classes/joynr/proxy/OnChangeWithKeepAliveSubscriptionQos');
var RequestReplyManager = require('../../../classes/joynr/dispatching/RequestReplyManager');
var Request = require('../../../classes/joynr/dispatching/types/Request');
var TestEnum = require('../../../test-classes/joynr/tests/testTypes/TestEnum');
var ComplexTestType = require('../../../test-classes/joynr/tests/testTypes/ComplexTestType');
var TypeRegistrySingleton = require('../../../classes/joynr/types/TypeRegistrySingleton');
var Promise = require('../../../classes/global/Promise');
var DiscoveryEntryWithMetaInfo = require('../../../classes/joynr/types/DiscoveryEntryWithMetaInfo');
var Version = require('../../../classes/joynr/types/Version');
var ProviderQos = require('../../../classes/joynr/types/ProviderQos');
module.exports = (function (ProxyAttribute, ProxyAttributeNotifyReadWrite, ProxyAttributeNotifyRead, ProxyAttributeNotifyWrite, ProxyAttributeNotify, ProxyAttributeReadWrite, ProxyAttributeRead, ProxyAttributeWrite, DiscoveryQos, MessagingQos, OnChangeWithKeepAliveSubscriptionQos, RequestReplyManager, Request, TestEnum, ComplexTestType, TypeRegistrySingleton, Promise, DiscoveryEntryWithMetaInfo, Version, ProviderQos) {
>>>>>>> 94504420

            var asyncTimeout = 5000;

            describe(
                    "libjoynr-js.joynr.proxy.ProxyAttribute",
                    function() {
                        var settings;
                        var isOn;
                        var isOnNotifyReadOnly;
                        var isOnNotifyWriteOnly;
                        var isOnNotify;
                        var isOnReadWrite;
                        var isOnReadOnly;
                        var isOnWriteOnly;
                        var subscriptionQos;
                        var messagingQos;
                        var requestReplyManagerSpy;
                        var subscriptionId;
                        var subscriptionManagerSpy;
                        var proxyParticipantId;
                        var providerParticipantId;
                        var providerDiscoveryEntry;

                        function RadioStation(name, station, source) {
                            if (!(this instanceof RadioStation)) {
                                // in case someone calls constructor without new keyword (e.g. var c
                                // = Constructor({..}))
                                return new RadioStation(name, station, source);
                            }
                            this.name = name;
                            this.station = station;
                            this.source = source;
                            this.checkMembers = jasmine.createSpy("checkMembers");

                            Object.defineProperty(this, "_typeName", {
                                configurable : false,
                                writable : false,
                                enumerable : true,
                                value : "test.RadioStation"
                            });
                        }

                        beforeEach(function(done) {
                            subscriptionQos = new OnChangeWithKeepAliveSubscriptionQos();
                            messagingQos = new MessagingQos();

                            requestReplyManagerSpy =
                                    jasmine.createSpyObj("requestReplyManager", [ "sendRequest"
                                    ]);
                            requestReplyManagerSpy.sendRequest.and.returnValue(Promise.resolve({
                                result : {
                                    resultKey : "resultValue"
                                }
                            }));

                            subscriptionId = {
                                tokenId : "someId",
                                tokenUserData : "some additional data, do not touch!"
                            };
                            subscriptionManagerSpy = jasmine.createSpyObj("subscriptionManager", [
                                "registerSubscription",
                                "unregisterSubscription"
                            ]);
                            subscriptionManagerSpy.registerSubscription.and.returnValue(Promise.resolve(subscriptionId));
                            subscriptionManagerSpy.unregisterSubscription.and.returnValue(Promise.resolve(subscriptionId));

                            settings = {
                                dependencies : {
                                    requestReplyManager : requestReplyManagerSpy,
                                    subscriptionManager : subscriptionManagerSpy
                                }
                            };

                            proxyParticipantId = "proxyParticipantId";
                            providerParticipantId = "providerParticipantId";
                            providerDiscoveryEntry = new DiscoveryEntryWithMetaInfo({
                                providerVersion : new Version({majorVersion : 0, minorVersion : 23}),
                                domain : "testProviderDomain",
                                interfaceName : "interfaceName",
                                participantId : providerParticipantId,
                                qos : new ProviderQos(),
                                lastSeenDateMs : Date.now(),
                                expiryDateMs : Date.now() + 60000,
                                publicKeyId : "publicKeyId",
                                isLocal : true
                            });
                            var proxy = {
                                proxyParticipantId : proxyParticipantId,
                                providerDiscoveryEntry : providerDiscoveryEntry
                            };

                            isOn =
                                    new ProxyAttribute(
                                            proxy,
                                            settings,
                                            "isOn",
                                            "Boolean",
                                            "NOTIFYREADWRITE");
                            isOnNotifyReadOnly =
                                    new ProxyAttribute(
                                            proxy,
                                            settings,
                                            "isOnNotifyReadOnly",
                                            "Boolean",
                                            "NOTIFYREADONLY");
                            isOnNotifyWriteOnly =
                                    new ProxyAttribute(
                                            proxy,
                                            settings,
                                            "isOnNotifyWriteOnly",
                                            "Boolean",
                                            "NOTIFYWRITEONLY");
                            isOnNotify =
                                    new ProxyAttribute(
                                            proxy,
                                            settings,
                                            "isOnNotify",
                                            "Boolean",
                                            "NOTIFY");
                            isOnReadWrite =
                                    new ProxyAttribute(
                                            proxy,
                                            settings,
                                            "isOnReadWrite",
                                            "Boolean",
                                            "READWRITE");
                            isOnReadOnly =
                                    new ProxyAttribute(
                                            proxy,
                                            settings,
                                            "isOnReadOnly",
                                            "Boolean",
                                            "READONLY");
                            isOnWriteOnly =
                                    new ProxyAttribute(
                                            proxy,
                                            settings,
                                            "isOnWriteOnly",
                                            "Boolean",
                                            "WRITEONLY");

                            TypeRegistrySingleton.getInstance().getTypeRegisteredPromise("joynr.tests.testTypes.TestEnum", 1000).then(function() {
                                done();
                                return null;
                            }).catch(fail);
                        });

                        it("got initialized", function(done) {
                            expect(isOn).toBeDefined();
                            expect(isOn).not.toBeNull();
                            expect(typeof isOn === "object").toBeTruthy();
                            done();
                        });

                        it("has correct members (ProxyAttribute with NOTIFYREADWRITE)", function(done) {
                            expect(isOn.get).toBeDefined();
                            expect(isOn.set).toBeDefined();
                            expect(isOn.subscribe).toBeDefined();
                            expect(isOn.unsubscribe).toBeDefined();
                            done();
                        });

                        it("has correct members (ProxyAttribute with NOTIFYREADONLY)", function(done) {
                            expect(isOnNotifyReadOnly.get).toBeDefined();
                            expect(isOnNotifyReadOnly.set).toBeUndefined();
                            expect(isOnNotifyReadOnly.subscribe).toBeDefined();
                            expect(isOnNotifyReadOnly.unsubscribe).toBeDefined();
                            done();
                        });

                        it("has correct members (ProxyAttribute with NOTIFYWRITEONLY)", function(done) {
                            expect(isOnNotifyWriteOnly.get).toBeUndefined();
                            expect(isOnNotifyWriteOnly.set).toBeDefined();
                            expect(isOnNotifyWriteOnly.subscribe).toBeDefined();
                            expect(isOnNotifyWriteOnly.unsubscribe).toBeDefined();
                            done();
                        });

                        it("has correct members (ProxyAttribute with NOTIFY)", function(done) {
                            expect(isOnNotify.get).toBeUndefined();
                            expect(isOnNotify.set).toBeUndefined();
                            expect(isOnNotify.subscribe).toBeDefined();
                            expect(isOnNotify.unsubscribe).toBeDefined();
                            done();
                        });

                        it("has correct members (ProxyAttribute with READWRITE)", function(done) {
                            expect(isOnReadWrite.get).toBeDefined();
                            expect(isOnReadWrite.set).toBeDefined();
                            expect(isOnReadWrite.subscribe).toBeUndefined();
                            expect(isOnReadWrite.unsubscribe).toBeUndefined();
                            done();
                        });

                        it("has correct members (ProxyAttribute with READONLY)", function(done) {
                            expect(isOnReadOnly.get).toBeDefined();
                            expect(isOnReadOnly.set).toBeUndefined();
                            expect(isOnReadOnly.subscribe).toBeUndefined();
                            expect(isOnReadOnly.unsubscribe).toBeUndefined();
                            done();
                        });

                        it("has correct members (ProxyAttribute with WRITEONLY)", function(done) {
                            expect(isOnWriteOnly.get).toBeUndefined();
                            expect(isOnWriteOnly.set).toBeDefined();
                            expect(isOnWriteOnly.subscribe).toBeUndefined();
                            expect(isOnWriteOnly.unsubscribe).toBeUndefined();
                            done();
                        });

                        it(
                                "get calls through to RequestReplyManager",
                                function(done) {
                                    var requestReplyId;
                                    isOn.get().then(function() {
                                        expect(requestReplyManagerSpy.sendRequest).toHaveBeenCalled();
                                        requestReplyId =
                                            requestReplyManagerSpy.sendRequest.calls.argsFor(0)[0].request.requestReplyId;
                                        expect(requestReplyManagerSpy.sendRequest)
                                            .toHaveBeenCalledWith({
                                                toDiscoveryEntry : providerDiscoveryEntry,
                                                from : proxyParticipantId,
                                                messagingQos : messagingQos,
                                                request : new Request({
                                                    methodName : "getIsOn",
                                                    requestReplyId : requestReplyId
                                                })
                                        });
                                        done();
                                        return null;
                                    }).catch(function() {
                                        fail("get call unexpectedly failed.");
                                        return null;
                                    });
                                });

                        it("get notifies", function(done) {
                            expect(isOn.get).toBeDefined();
                            expect(typeof isOn.get === "function").toBeTruthy();

                            isOn.get().then(function() {
                                done();
                                return null;
                            }).catch(function() {
                                fail("get notifies rejected unexpectedly");
                                return null;
                            });
                        });

                        it("get returns correct joynr objects", function(done) {
                            var fixture = new ProxyAttribute(
                                    {
                                        proxyParticipantId : "proxy",
                                        providerDiscoveryEntry : providerDiscoveryEntry
                                    },
                                    settings,
                                    "attributeOfTypeTestEnum",
                                    TestEnum.ZERO._typeName,
                                    "NOTIFYREADWRITE");

                            expect(fixture.get).toBeDefined();
                            expect(typeof fixture.get === "function").toBeTruthy();

                            requestReplyManagerSpy.sendRequest.and.returnValue(Promise.resolve([ "ZERO" ]));
                            fixture.get().then(function(data) {
                                expect(data).toEqual(TestEnum.ZERO);
                                done();
                                return null;
                            }).catch(function() {
                                return null;
                            });
                        });

                        it(
                                "expect correct error reporting after attribute set with invalid value",
                                function(done) {
                                    TypeRegistrySingleton.getInstance().getTypeRegisteredPromise("joynr.tests.testTypes.ComplexTestType", 1000).then(function() {
                                        return null;
                                    }).catch(fail).then(function(){
                                        var enumAttribute = new ProxyAttribute(
                                                {
                                                    proxyParticipantId : "proxy",
                                                    providerParticipantId : "provider"
                                                },
                                                settings,
                                                "enumAttribute",
                                                "joynr.tests.testTypes.ComplexTestType",
                                        "NOTIFYREADWRITE");
                                        return enumAttribute.set({
                                            value : {"_typeName": "joynr.tests.testTypes.ComplexTestType",
                                                "a": "notANumber"}
                                        });
                                    }).then(function() {
                                        fail("unexpected resolve from setter with invalid value");
                                        return null;
                                    }).catch(function(error) {
                                        expect(error.message).toEqual("error setting attribute: enumAttribute: Error: members.a is not of type Number. Actual type is String");
                                        done();
                                        return null;
                                    });
                                });

                        it(
                                "set calls through to RequestReplyManager",
                                function(done) {
                                    var requestReplyId;
                                    isOn.set({
                                        value : true
                                    }).then(function() {
                                        expect(requestReplyManagerSpy.sendRequest).toHaveBeenCalled();
                                        requestReplyId =
                                                requestReplyManagerSpy.sendRequest.calls.argsFor(0)[0].request.requestReplyId;
                                        expect(requestReplyManagerSpy.sendRequest)
                                                .toHaveBeenCalledWith({
                                                    toDiscoveryEntry : providerDiscoveryEntry,
                                                    from : proxyParticipantId,
                                                    messagingQos : messagingQos,
                                                    request : new Request({
                                                        methodName : "setIsOn",
                                                        requestReplyId : requestReplyId,
                                                        paramDatatypes : [ "Boolean"
                                                        ],
                                                        params : [ true
                                                        ]
                                                    })
                                                }

                                            );
                                        done();
                                        return null;
                                    }).catch(function() {
                                        fail("got unexpected reject from setter");
                                        return null;
                                    });
                                });

                        it("subscribe calls through to SubscriptionManager", function(done) {
                            var spy = jasmine.createSpyObj("spy", [
                                "onReceive",
                                "onError",
                                "onSubscribed"
                            ]);

                            isOn.subscribe({
                                messagingQos : messagingQos,
                                subscriptionQos : subscriptionQos,
                                onReceive : spy.onReceive,
                                onError : spy.onError,
                                onSubscribed : spy.onSubscribed
                            });

                            expect(subscriptionManagerSpy.registerSubscription).toHaveBeenCalled();
                            expect(subscriptionManagerSpy.registerSubscription)
                                    .toHaveBeenCalledWith({
                                        proxyId : proxyParticipantId,
                                        providerDiscoveryEntry : providerDiscoveryEntry,
                                        attributeName : "isOn",
                                        attributeType : "Boolean",
                                        qos : subscriptionQos,
                                        subscriptionId : undefined,
                                        onReceive : spy.onReceive,
                                        onError : spy.onError,
                                        onSubscribed : spy.onSubscribed
                                    });
                            done();
                        });

                        it("subscribe notifies", function(done) {
                            expect(isOn.subscribe).toBeDefined();
                            expect(typeof isOn.subscribe === "function").toBeTruthy();

                            isOn.subscribe({
                                subscriptionQos : subscriptionQos,
                                onReceive : function(value) {},
                                onError : function(value) {}
                            }).then(function() {
                                done();
                                return null;
                            }).catch(function() {
                                fail("got reject from subscribe operation");
                                return null;
                            });
                        });

                        it("subscribe provides a subscriptionId", function(done) {
                            var spy = jasmine.createSpyObj("spy", [
                                "onFulfilled",
                                "onRejected"
                            ]);

                            isOn.subscribe({
                                subscriptionQos : subscriptionQos,
                                onReceive : function(value) {},
                                onError : function(value) {}
                            }).then(function(id) {
                                expect(id).toEqual(subscriptionId);
                                done();
                                return null;
                            }).catch(function() {
                                return null;
                            });
                        });

                        // TODO: implement mock for publication of the value
                        // it("subscribe publishes a value", function () {
                        // var publishedValue;
                        //
                        // runs(function () {
                        // isOn.subscribe({subscriptionQos: subscriptionQos, publication: function
                        // (value) { publishedValue = value; } });
                        // });
                        //
                        // waitsFor(function () {
                        // return publishedValue !== undefined;
                        // }, "The publication callback is fired and provides a value !==
                        // undefined", asyncTimeout);
                        // });

                        it("unsubscribe calls through to SubscriptionManager", function(done) {
                            isOn.unsubscribe({
                                subscriptionId : subscriptionId
                            }).then(function() {
                                expect(subscriptionManagerSpy.unregisterSubscription)
                                        .toHaveBeenCalled();
                                expect(subscriptionManagerSpy.unregisterSubscription)
                                        .toHaveBeenCalledWith({
                                            messagingQos : new MessagingQos(),
                                            subscriptionId : subscriptionId
                                        });
                                done();
                                return null;
                            }).catch(function() {
                                return null;
                            });
                        });

                        it("unsubscribe notifies", function(done) {
                            expect(isOn.unsubscribe).toBeDefined();
                            expect(typeof isOn.unsubscribe === "function").toBeTruthy();

                            isOn.subscribe({
                                subscriptionQos : subscriptionQos,
                                onReceive : function(value) {},
                                onError : function(value) {}
                            }).then(function(subscriptionId) {
                                return isOn.unsubscribe({
                                    subscriptionId : subscriptionId
                                });
                            }).then(function() {
                                done();
                                return null;
                            }).catch(function() {
                                fail("subscribe or unsubscribe unexpectedly failed");
                                return null;
                            });
                        });

                        it(
                                "throws if caller sets a generic object without a declared _typeName attribute with the name of a registrered type",
                                function(done) {
                                    var proxy = {};
                                    var radioStationProxyAttributeWrite =
                                            new ProxyAttribute(
                                                    proxy,
                                                    settings,
                                                    "radioStationProxyAttributeWrite",
                                                    RadioStation,
                                                    "WRITE");

                                    expect(function() {
                                        radioStationProxyAttributeWrite.set({
                                            value : {
                                                name : "radiostationname",
                                                station : "station"
                                            }
                                        });
                                    }).toThrow();
                                    done();
                                });
                    });

}(ProxyAttribute, ProxyAttributeNotifyReadWrite, ProxyAttributeNotifyRead, ProxyAttributeNotifyWrite, ProxyAttributeNotify, ProxyAttributeReadWrite, ProxyAttributeRead, ProxyAttributeWrite, DiscoveryQos, MessagingQos, OnChangeWithKeepAliveSubscriptionQos, RequestReplyManager, Request, TestEnum, ComplexTestType, TypeRegistrySingleton, Promise, DiscoveryEntryWithMetaInfo, Version, ProviderQos));    // require
                                                                                                                                                                                                                                                                                                                                                                                                               /*jslint nomen: false */<|MERGE_RESOLUTION|>--- conflicted
+++ resolved
@@ -18,46 +18,7 @@
  * limitations under the License.
  * #L%
  */
-<<<<<<< HEAD
-
-define([
-            "joynr/proxy/ProxyAttribute",
-            "joynr/proxy/DiscoveryQos",
-            "joynr/messaging/MessagingQos",
-            "joynr/proxy/OnChangeWithKeepAliveSubscriptionQos",
-            "joynr/dispatching/RequestReplyManager",
-            "joynr/dispatching/types/Request",
-            "joynr/tests/testTypes/TestEnum",
-            "joynr/tests/testTypes/ComplexTestType",
-            "joynr/types/TypeRegistrySingleton",
-            "global/Promise",
-            "joynr/types/DiscoveryEntryWithMetaInfo",
-            "joynr/types/Version",
-            "joynr/types/ProviderQos"
-        ],
-        function(
-                ProxyAttribute,
-                DiscoveryQos,
-                MessagingQos,
-                OnChangeWithKeepAliveSubscriptionQos,
-                RequestReplyManager,
-                Request,
-                TestEnum,
-                ComplexTestType,
-                TypeRegistrySingleton,
-                Promise,
-                DiscoveryEntryWithMetaInfo,
-                Version,
-                ProviderQos) {
-=======
 var ProxyAttribute = require('../../../classes/joynr/proxy/ProxyAttribute');
-var ProxyAttributeNotifyReadWrite = require('../../../classes/joynr/proxy/ProxyAttributeNotifyReadWrite');
-var ProxyAttributeNotifyRead = require('../../../classes/joynr/proxy/ProxyAttributeNotifyRead');
-var ProxyAttributeNotifyWrite = require('../../../classes/joynr/proxy/ProxyAttributeNotifyWrite');
-var ProxyAttributeNotify = require('../../../classes/joynr/proxy/ProxyAttributeNotify');
-var ProxyAttributeReadWrite = require('../../../classes/joynr/proxy/ProxyAttributeReadWrite');
-var ProxyAttributeRead = require('../../../classes/joynr/proxy/ProxyAttributeRead');
-var ProxyAttributeWrite = require('../../../classes/joynr/proxy/ProxyAttributeWrite');
 var DiscoveryQos = require('../../../classes/joynr/proxy/DiscoveryQos');
 var MessagingQos = require('../../../classes/joynr/messaging/MessagingQos');
 var OnChangeWithKeepAliveSubscriptionQos = require('../../../classes/joynr/proxy/OnChangeWithKeepAliveSubscriptionQos');
@@ -70,8 +31,7 @@
 var DiscoveryEntryWithMetaInfo = require('../../../classes/joynr/types/DiscoveryEntryWithMetaInfo');
 var Version = require('../../../classes/joynr/types/Version');
 var ProviderQos = require('../../../classes/joynr/types/ProviderQos');
-module.exports = (function (ProxyAttribute, ProxyAttributeNotifyReadWrite, ProxyAttributeNotifyRead, ProxyAttributeNotifyWrite, ProxyAttributeNotify, ProxyAttributeReadWrite, ProxyAttributeRead, ProxyAttributeWrite, DiscoveryQos, MessagingQos, OnChangeWithKeepAliveSubscriptionQos, RequestReplyManager, Request, TestEnum, ComplexTestType, TypeRegistrySingleton, Promise, DiscoveryEntryWithMetaInfo, Version, ProviderQos) {
->>>>>>> 94504420
+module.exports = (function (ProxyAttribute, DiscoveryQos, MessagingQos, OnChangeWithKeepAliveSubscriptionQos, RequestReplyManager, Request, TestEnum, ComplexTestType, TypeRegistrySingleton, Promise, DiscoveryEntryWithMetaInfo, Version, ProviderQos) {
 
             var asyncTimeout = 5000;
 
@@ -553,5 +513,5 @@
                                 });
                     });
 
-}(ProxyAttribute, ProxyAttributeNotifyReadWrite, ProxyAttributeNotifyRead, ProxyAttributeNotifyWrite, ProxyAttributeNotify, ProxyAttributeReadWrite, ProxyAttributeRead, ProxyAttributeWrite, DiscoveryQos, MessagingQos, OnChangeWithKeepAliveSubscriptionQos, RequestReplyManager, Request, TestEnum, ComplexTestType, TypeRegistrySingleton, Promise, DiscoveryEntryWithMetaInfo, Version, ProviderQos));    // require
+}(ProxyAttribute, DiscoveryQos, MessagingQos, OnChangeWithKeepAliveSubscriptionQos, RequestReplyManager, Request, TestEnum, ComplexTestType, TypeRegistrySingleton, Promise, DiscoveryEntryWithMetaInfo, Version, ProviderQos));    // require
                                                                                                                                                                                                                                                                                                                                                                                                                /*jslint nomen: false */