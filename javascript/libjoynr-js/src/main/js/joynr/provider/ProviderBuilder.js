--- conflicted
+++ resolved
@@ -18,35 +18,14 @@
  * limitations under the License.
  * #L%
  */
-<<<<<<< HEAD
-
-define("joynr/provider/ProviderBuilder", [
-    "joynr/provider/ProviderAttribute",
-    "joynr/provider/ProviderOperation",
-    "joynr/provider/ProviderEvent"
-], function(ProviderAttribute, ProviderOperation, ProviderEvent) {
-=======
-var ProviderAttributeNotifyReadWrite = require('./ProviderAttributeNotifyReadWrite');
-var ProviderAttributeNotifyRead = require('./ProviderAttributeNotifyRead');
-var ProviderAttributeNotifyWrite = require('./ProviderAttributeNotifyWrite');
-var ProviderAttributeNotify = require('./ProviderAttributeNotify');
-var ProviderAttributeReadWrite = require('./ProviderAttributeReadWrite');
-var ProviderAttributeRead = require('./ProviderAttributeRead');
-var ProviderAttributeWrite = require('./ProviderAttributeWrite');
+var ProviderAttribute= require('./ProviderAttribute');
 var ProviderOperation = require('./ProviderOperation');
 var ProviderEvent = require('./ProviderEvent');
 module.exports =
         (function(
-                ProviderAttributeNotifyReadWrite,
-                ProviderAttributeNotifyRead,
-                ProviderAttributeNotifyWrite,
-                ProviderAttributeNotify,
-                ProviderAttributeReadWrite,
-                ProviderAttributeRead,
-                ProviderAttributeWrite,
+                ProviderAttribute,
                 ProviderOperation,
                 ProviderEvent) {
->>>>>>> 94504420
 
     var dependencies = {
         ProviderAttribute : ProviderAttribute,
@@ -79,12 +58,6 @@
 
     return ProviderBuilder;
         }(
-                ProviderAttributeNotifyReadWrite,
-                ProviderAttributeNotifyRead,
-                ProviderAttributeNotifyWrite,
-                ProviderAttributeNotify,
-                ProviderAttributeReadWrite,
-                ProviderAttributeRead,
-                ProviderAttributeWrite,
+                ProviderAttribute,
                 ProviderOperation,
                 ProviderEvent));