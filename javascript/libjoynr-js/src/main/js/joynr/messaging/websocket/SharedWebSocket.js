/*jslint es5: true, node: true, node: true */
/*
 * #%L
 * %%
 * Copyright (C) 2011 - 2017 BMW Car IT GmbH
 * %%
 * Licensed under the Apache License, Version 2.0 (the "License");
 * you may not use this file except in compliance with the License.
 * You may obtain a copy of the License at
 * 
 *      http://www.apache.org/licenses/LICENSE-2.0
 * 
 * Unless required by applicable law or agreed to in writing, software
 * distributed under the License is distributed on an "AS IS" BASIS,
 * WITHOUT WARRANTIES OR CONDITIONS OF ANY KIND, either express or implied.
 * See the License for the specific language governing permissions and
 * limitations under the License.
 * #L%
 */
var Promise = require('../../../global/Promise');
var WebSocket = require('../../../global/WebSocketNode');
var Typing = require('../../util/Typing');
var JsonSerializer = require('../../util/JSONSerializer');
var LongTimer = require('../../util/LongTimer');
var LoggerFactory = require('../../system/LoggerFactory');
module.exports = (function (Promise, WebSocket, Typing, JSONSerializer, LongTimer, LoggerFactory) {
            var log = LoggerFactory.getLogger("joynr.messaging.websocket.SharedWebSocket");
            /**
             * @param address
             * @param {WebSocketAddress}
             *            address to which messages are sent on the clustercontroller.
             * @returns {String} a url
             */
            function webSocketAddressToUrl(address) {
                var url = address.protocol + "://" + address.host + ":" + address.port;
                if (address.path) {
                    url += address.path;
                }
                return url;
            }

            /**
             * @param {WebSocket}
             *            websocket to use for the initialization
             * @param {String}
             *            localAddress address used by the cluster controller to contact this
             *            libjoynr
             */
            function initializeConnection(websocket, localAddress) {
<<<<<<< HEAD
                websocket.send(WebSocket.encodeString(JSON.stringify(localAddress)), { binary: true });
=======
                websocket.send(websocket.encodeString(JSON.stringify(localAddress)), {binary: true});
>>>>>>> 94504420
            }

            /**
             * @param {WebSocket}
             *            websocket to use for sending messages
             * @param {Array}
             *            queuedMessages
             */
            function sendQueuedMessages(websocket, queuedMessages) {
                var queued;
                while (queuedMessages.length) {
                    queued = queuedMessages.shift();
                    try {
<<<<<<< HEAD
                        websocket.send(WebSocket.marshalJoynrMessage(queued.message), { binary: true });
=======
                        websocket.send(websocket.marshalJoynrMessage(queued.message), {binary: true});
>>>>>>> 94504420
                        queued.resolve();
                        // Error is thrown if the socket is no longer open
                    } catch (e) {
                        // so add the message back to the front of the queue
                        queuedMessages.unshift(queued);
                        throw e;
                    }
                }
            }

            function sendMessage(websocket, joynrMessage, queuedMessages) {

                function sendMessageResolver(resolve, reject){
                    if (websocket.readyState === WebSocket.OPEN) {
                        try {
<<<<<<< HEAD
                            websocket.send(WebSocket.marshalJoynrMessage(joynrMessage), { binary: true });
=======
                            websocket.send(websocket.marshalJoynrMessage(joynrMessage), {binary: true});
>>>>>>> 94504420
                            resolve();
                            // Error is thrown if the socket is no longer open, so requeue to the front
                        } catch (e) {
                            // add the message back to the front of the queue
                            queuedMessages.unshift({
                                message: joynrMessage,
                                resolve: resolve
                            });
                            throw e;
                        }
                    } else {
                        // push new messages onto the back of the queue
                        queuedMessages.push({
                            message: joynrMessage,
                            resolve: resolve
                        });
                    }
                }

                return new Promise(sendMessageResolver);
            }

            /**
             * @name SharedWebSocket
             * @constructor
             * @param {Object}
             *            settings
             * @param {WebSocketClientAddress}
             *            settings.localAddress address used by the websocket server to contact this
             *            client. This address is used in in the init phase on the websocket, and
             *            then registered with the message router on the remote side
             * @param {WebSocketAddress}
             *            settings.remoteAddress to which messages are sent on the websocket server.
             * @param {Object} settings.provisioning
             * @param {Number} settings.provisioning.reconnectSleepTimeMs
             * @param {Object} settings.keychain
             */
            var SharedWebSocket =
                    function SharedWebSocket(settings) {
                        Typing.checkProperty(settings, "Object", "settings");
                        Typing.checkProperty(
                                settings.localAddress,
                                "WebSocketClientAddress",
                                "localAddress");
                        Typing.checkProperty(
                                settings.remoteAddress,
                                "WebSocketAddress",
                                "remoteAddress");

                        var websocket = null;
                        var provisioning = settings.provisioning || {};
                        var reconnectSleepTimeMs = provisioning.reconnectSleepTimeMs || 1000; // default value = 1000ms
                        var localAddress = settings.localAddress;
                        var remoteUrl = webSocketAddressToUrl(settings.remoteAddress);
                        var onmessageCallback = null;
                        var queuedMessages = [];
                        var onOpen;
                        var onError;
                        var onClose;
                        var closed = false;
                        var reconnectTimer;

                        var resetConnection = function resetConnection() {
                            reconnectTimer = undefined;
                            if (closed) {
                                return;
                            }
                            websocket = new WebSocket(remoteUrl, settings.keychain);
                            websocket.onopen = onOpen;
                            websocket.onclose = onClose;
                            websocket.onerror = onError;
                            if (onmessageCallback !== null) {
                                websocket.onmessage = onmessageCallback;
                            }
                        };

                        onError = function onError(event) {
                            log.error("error in websocket: "
                                    + event.code
                                    + (event.reason !== undefined ? " reason: "
                                    + event.reason : "")
                                    + ". Resetting connection.");
                            if (reconnectTimer !== undefined) {
                                LongTimer.clearTimeout(reconnectTimer);
                            }
                            reconnectTimer = LongTimer.setTimeout(resetConnection, reconnectSleepTimeMs);
                        };

                        onClose = function onClose(event) {
                            if (event.code !== SharedWebSocket.EVENT_CODE_SHUTDOWN ) {
                                log.info("connection closed unexpectedly. code: "
                                    + event.code
                                    + " reason: "
                                    + event.reason
                                    + ". Trying to reconnect...");
                                if (reconnectTimer !== undefined) {
                                    LongTimer.clearTimeout(reconnectTimer);
                                }
                                reconnectTimer = LongTimer.setTimeout(resetConnection, reconnectSleepTimeMs);
                            } else {
                                log.info("connection closed. reason: " + event.reason);
                            }
                        };

                        // send all queued messages, requeuing to the front in case of a problem
                        onOpen = function onOpen() {
                            try {
                                initializeConnection(websocket, localAddress);
                                sendQueuedMessages(websocket, queuedMessages);
                            } catch (e) {
                                resetConnection();
                            }
                        };

                        resetConnection();

                        /**
                         * @name SharedWebSocket#send
                         * @function
                         * @param {JoynrMessage}
                         *            joynrMessage the joynr message to transmit
                         */
                        this.send = function send(joynrMessage) {

                            function sendMessageOnError(e1) {
                                resetConnection();
                            }

                            return sendMessage(websocket, joynrMessage, queuedMessages).catch(sendMessageOnError);
                        };

                        /**
                         * @name SharedWebSocket#close
                         * @function
                         */
                        this.close = function close() {
                            closed = true;
                            if (reconnectTimer !== undefined) {
                                LongTimer.clearTimeout(reconnectTimer);
                                reconnectTimer = undefined;
                            }
                            if (websocket !== null) {
                                websocket.close(SharedWebSocket.EVENT_CODE_SHUTDOWN, "shutdown");
                            }
                        };

                        // using the defineProperty syntax for onmessage to be able to keep
                        // the same API as WebSocket but have a setter function called when
                        // the attribute is set.
                        Object.defineProperty(this, "onmessage", {
                            set: function(newCallback) {
                                if (typeof newCallback === "function") {
                                    onmessageCallback = function(data) {
                                        websocket.unmarshalJoynrMessage(data, newCallback);
                                    };
                                    websocket.onmessage = onmessageCallback;
                                } else {
                                    throw new Error(
                                            "onmessage callback must be a function, but instead was of type "
                                                + typeof newCallback);
                                }
                            },
                            get: function() {
                                return onmessageCallback;
                            },
                            enumerable  : false,
                            configurable: false
                        });

                    };
            SharedWebSocket.EVENT_CODE_SHUTDOWN = 4000;
            return SharedWebSocket;
}(Promise, WebSocket, Typing, JsonSerializer, LongTimer, LoggerFactory));<|MERGE_RESOLUTION|>--- conflicted
+++ resolved
@@ -1,4 +1,5 @@
-/*jslint es5: true, node: true, node: true */
+/*jslint es5: true, nomen: true, node: true */
+
 /*
  * #%L
  * %%
@@ -47,11 +48,7 @@
              *            libjoynr
              */
             function initializeConnection(websocket, localAddress) {
-<<<<<<< HEAD
-                websocket.send(WebSocket.encodeString(JSON.stringify(localAddress)), { binary: true });
-=======
                 websocket.send(websocket.encodeString(JSON.stringify(localAddress)), {binary: true});
->>>>>>> 94504420
             }
 
             /**
@@ -65,11 +62,7 @@
                 while (queuedMessages.length) {
                     queued = queuedMessages.shift();
                     try {
-<<<<<<< HEAD
-                        websocket.send(WebSocket.marshalJoynrMessage(queued.message), { binary: true });
-=======
                         websocket.send(websocket.marshalJoynrMessage(queued.message), {binary: true});
->>>>>>> 94504420
                         queued.resolve();
                         // Error is thrown if the socket is no longer open
                     } catch (e) {
@@ -85,11 +78,7 @@
                 function sendMessageResolver(resolve, reject){
                     if (websocket.readyState === WebSocket.OPEN) {
                         try {
-<<<<<<< HEAD
-                            websocket.send(WebSocket.marshalJoynrMessage(joynrMessage), { binary: true });
-=======
                             websocket.send(websocket.marshalJoynrMessage(joynrMessage), {binary: true});
->>>>>>> 94504420
                             resolve();
                             // Error is thrown if the socket is no longer open, so requeue to the front
                         } catch (e) {
