<<<<<<< HEAD
/*jslint es5: true, nomen: true */
=======
/*jslint node: true */
>>>>>>> 94504420

/*
 * #%L
 * %%
 * Copyright (C) 2011 - 2017 BMW Car IT GmbH
 * %%
 * Licensed under the Apache License, Version 2.0 (the "License");
 * you may not use this file except in compliance with the License.
 * You may obtain a copy of the License at
 * 
 *      http://www.apache.org/licenses/LICENSE-2.0
 * 
 * Unless required by applicable law or agreed to in writing, software
 * distributed under the License is distributed on an "AS IS" BASIS,
 * WITHOUT WARRANTIES OR CONDITIONS OF ANY KIND, either express or implied.
 * See the License for the specific language governing permissions and
 * limitations under the License.
 * #L%
 */
var Typing = require('../../util/Typing');
var LoggerFactory = require('../../system/LoggerFactory');
var DiagnosticTags = require('../../system/DiagnosticTags');
var JoynrException = require('../../exceptions/JoynrException');
module.exports =
        (function(Typing, LoggerFactory, DiagnosticTags, JoynrException) {

    var log = LoggerFactory.getLogger("joynr/messaging/mqtt/MqttMessagingSkeleton");

    /**
     * @constructor MqttMessagingSkeleton
     * @param {Object} settings
     * @param {SharedMqttClient} settings.client the mqtt client to be used to transmit messages
     * @param {MessageRouter} settings.messageRouter the message router
     * @param {MqttAddress} settings.address own address of joynr client
     */
    var MqttMessagingSkeleton =
            function MqttMessagingSkeleton(settings) {
                Typing.checkProperty(settings, "Object", "settings");
                Typing.checkProperty(settings.client, "SharedMqttClient", "settings.client");
                Typing.checkProperty(
                        settings.messageRouter,
                        "MessageRouter",
                        "settings.messageRouter");
                Typing.checkProperty(settings.address, "MqttAddress", "settings.address");

                this._multicastSubscriptionCount = {};
                this._settings = settings;

                settings.client.onmessage =
                        function(topic, message) {
                            message.setReceivedFromGlobal(true);
                            try {
                                settings.messageRouter.route(message);
                            } catch (e) {
                                log.error("unable to process message: "
                                    + e
                                    + (e instanceof JoynrException ? " " + e.detailMessage : "")
                                    + " \nmessage: "
                                    + DiagnosticTags.forJoynrMessage(message));
                            }
                        };

                settings.client.subscribe(settings.address.topic + "/#");

            };

    MqttMessagingSkeleton.prototype._translateWildcard = function(multicastId) {
        if (multicastId.match(/[\w\W]*\/[*]$/)) {
            return multicastId.replace(/\/\*/g, "/#");
        }
        return multicastId;
    };

    MqttMessagingSkeleton.prototype.registerMulticastSubscription =
            function(multicastId) {
                if (this._multicastSubscriptionCount[multicastId] === undefined) {
                    this._multicastSubscriptionCount[multicastId] = 0;
                }
                this._settings.client.subscribe(this._translateWildcard(multicastId));
                this._multicastSubscriptionCount[multicastId] =
                        this._multicastSubscriptionCount[multicastId] + 1;
            };

    MqttMessagingSkeleton.prototype.unregisterMulticastSubscription = function(multicastId) {
        var subscribersCount = this._multicastSubscriptionCount[multicastId];
        if (subscribersCount !== undefined) {
            subscribersCount--;
            if (subscribersCount === 0) {
                this._settings.client.unsubscribe(this._translateWildcard(multicastId));
                delete this._multicastSubscriptionCount[multicastId];
            } else {
                this._multicastSubscriptionCount[multicastId] = subscribersCount;
            }
        }
    };

    /**
     * @function MqttMessagingSkeleton#shutdown
     */
    MqttMessagingSkeleton.prototype.shutdown = function shutdown() {
        this._settings.client.close();
    };

    return MqttMessagingSkeleton;

        }(Typing, LoggerFactory, DiagnosticTags, JoynrException));<|MERGE_RESOLUTION|>--- conflicted
+++ resolved
@@ -1,8 +1,4 @@
-<<<<<<< HEAD
-/*jslint es5: true, nomen: true */
-=======
-/*jslint node: true */
->>>>>>> 94504420
+/*jslint es5: true, nomen: true, node: true */
 
 /*
  * #%L
@@ -29,8 +25,7 @@
 module.exports =
         (function(Typing, LoggerFactory, DiagnosticTags, JoynrException) {
 
-    var log = LoggerFactory.getLogger("joynr/messaging/mqtt/MqttMessagingSkeleton");
-
+ var log = LoggerFactory.getLogger("joynr/messaging/mqtt/MqttMessagingSkeleton");
     /**
      * @constructor MqttMessagingSkeleton
      * @param {Object} settings
