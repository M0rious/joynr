<<<<<<< HEAD
/*jslint es5: true, nomen: true */

=======
/*jslint es5: true, node: true, node: true */
>>>>>>> 94504420
/*
 * #%L
 * %%
 * Copyright (C) 2011 - 2017 BMW Car IT GmbH
 * %%
 * Licensed under the Apache License, Version 2.0 (the "License");
 * you may not use this file except in compliance with the License.
 * You may obtain a copy of the License at
 * 
 *      http://www.apache.org/licenses/LICENSE-2.0
 * 
 * Unless required by applicable law or agreed to in writing, software
 * distributed under the License is distributed on an "AS IS" BASIS,
 * WITHOUT WARRANTIES OR CONDITIONS OF ANY KIND, either express or implied.
 * See the License for the specific language governing permissions and
 * limitations under the License.
 * #L%
 */
<<<<<<< HEAD

define(
    "joynr/messaging/mqtt/SharedMqttClient",
    [
        "global/Promise",
        "global/Mqtt",
        "joynr/messaging/JoynrMessage",
        "joynr/messaging/MessagingQosEffort",
        "joynr/util/JSONSerializer",
        "joynr/util/LongTimer",
        "joynr/util/Typing",
        "joynr/system/LoggerFactory"
    ],
    function(Promise, Mqtt, JoynrMessage, MessagingQosEffort, JSONSerializer, LongTimer, Typing, LoggerFactory) {
        var log = LoggerFactory.getLogger("joynr.messaging.mqtt.SharedMqttClient");

        /**
     * @param {mqtt}
     *            client to use for sending messages
     * @param {Array}
     *            queuedMessages
     */
        function sendQueuedMessages(client, queuedMessages) {
            var queued, topic;
            while (queuedMessages.length) {
                queued = queuedMessages.shift();
                try {
                    client.publish(queued.topic, JSONSerializer.stringify(queued.message), queued.options);
                    queued.resolve();
                // Error is thrown if the connection is no longer open
                } catch (e) {
                // so add the message back to the front of the queue
                    queuedMessages.unshift(queued);
                    throw e;
=======
var Promise = require('../../../global/Promise');
var Mqtt = require('../../../global/Mqtt');
var JoynrMessage = require('../JoynrMessage');
var MessagingQosEffort = require('../MessagingQosEffort');
var JsonSerializer = require('../../util/JSONSerializer');
var LongTimer = require('../../util/LongTimer');
var Typing = require('../../util/Typing');
var LoggerFactory = require('../../system/LoggerFactory');
module.exports = (function (Promise, Mqtt, JoynrMessage, MessagingQosEffort, JSONSerializer, LongTimer, Typing, LoggerFactory) {
            var log = LoggerFactory.getLogger("joynr.messaging.mqtt.SharedMqttClient");

            /**
             * @param {mqtt}
             *            client to use for sending messages
             * @param {Array}
             *            queuedMessages
             */
            function sendQueuedMessages(client, queuedMessages) {
                var queued, topic;
                while (queuedMessages.length) {
                    queued = queuedMessages.shift();
                    try {
                        client.publish(queued.topic, JSONSerializer.stringify(queued.message), queued.options);
                        queued.resolve();
                        // Error is thrown if the connection is no longer open
                    } catch (e) {
                        // so add the message back to the front of the queue
                        queuedMessages.unshift(queued);
                        throw e;
                    }
>>>>>>> 94504420
                }
            }
        }

        function sendQueuedUnsubscriptions(client, queuedUnsubscriptions) {
            var i, topic;
            for (i = 0; i < queuedUnsubscriptions.length; i++) {
                client.unsubscribe(queuedUnsubscriptions[i]);
            }
            queuedUnsubscriptions = [];
        }

        function sendQueuedSubscriptions(client, queuedSubscriptions, qosLevel) {

            function sendQueuedSubscriptionsResolver(resolve, reject) {
                var i, topic, subscribeObject = {};
                for (i = 0; i < queuedSubscriptions.length; i++) {
                    topic = queuedSubscriptions[i];
                    subscribeObject[topic] = qosLevel;
                }
                client.subscribe(subscribeObject, undefined, function(err, granted) {
                //TODO error handling
                    queuedSubscriptions = [];
                    resolve();
                });
            }

            return new Promise(sendQueuedSubscriptionsResolver);
        }

        function sendMessage(client, topic, joynrMessage, sendQosLevel, queuedMessages) {

            function sendMessageResolver(resolve, reject){
                try {
                    client.publish(topic, JSONSerializer.stringify(joynrMessage), { qos: sendQosLevel });
                    resolve();
                // Error is thrown if the socket is no longer open, so requeue to the front
                } catch (e) {
                // add the message back to the front of the queue
                    queuedMessages.unshift({
                        message: joynrMessage,
                        resolve: resolve,
                        options: {
                            qos: sendQosLevel
                        },
                        topic: topic
                    });
                    throw e;
                }
            }

            return new Promise(sendMessageResolver);
        }

        /**
     * @name SharedMqttClient
     * @constructor
     * @param {Object}
     *            settings
     * @param {MqttAddress}
     *            settings.address to be used to connect to mqtt broker
     */
        var SharedMqttClient =
    function SharedMqttClient(settings) {
        Typing.checkProperty(settings, "Object", "settings");
        Typing.checkProperty( settings.address, "MqttAddress", "settings.address");

        this._client = null;
        this._address = settings.address;
        this._onmessageCallback = null;
        this._queuedMessages = [];
        this._closed = false;
        this._connected = false;
        this._onConnectedPromise = Promise.pending().promise;

        this._qosLevel = settings.provisioning.qosLevel !== undefined ?
            settings.provisioning.qosLevel : SharedMqttClient.DEFAULT_QOS_LEVEL;


        this._queuedSubscriptions = [];
        this._queuedUnsubscriptions = [];


        // using the defineProperty syntax for onmessage to be able to keep
        // the same API as WebSocket but have a setter function called when
        // the attribute is set.
        Object.defineProperty(this, "onmessage", {
            set: function(newCallback) {
                this._onmessageCallback = newCallback;
                if (typeof newCallback !== "function") {
                    throw new Error(
                        "onmessage callback must be a function, but instead was of type "
                    + typeof newCallback);
                }
            },
            get: function() {
                return this._onmessageCallback;
            },
            enumerable  : false,
            configurable: false
        });
        this._resetConnection();

    };

        SharedMqttClient.prototype._onMessage = function(topic, payload) {
            if (this._onmessageCallback !== undefined) {
                this._onmessageCallback(topic, new JoynrMessage(JSON.parse(payload.toString())));
            }
        };

        SharedMqttClient.prototype._resetConnection = function resetConnection() {
            if (this._closed) {
                return;
            }
            this._client = new Mqtt.connect(this._address.brokerUri);
            this._client.on("connect", this._onOpen.bind(this));
            this._client.on("message", this._onMessage.bind(this));
        };

        SharedMqttClient.prototype.onConnected = function() {
            return this._onConnectedPromise;
        };

        // send all queued messages, requeuing to the front in case of a problem
        SharedMqttClient.prototype._onOpen = function onOpen() {
            try {
                this._connected = true;
                sendQueuedMessages(this._client, this._queuedMessages);
                sendQueuedUnsubscriptions(this._client, this._queuedUnsubscriptions);
                sendQueuedSubscriptions(this._client, this._queuedSubscriptions, this._qosLevel).then(this._onConnectedPromise.resolve);
            } catch (e) {
                this._resetConnection();
            }
        };


        /**
     * @name SharedMqttClient#send
     * @function
     * @param {String}
     *            topic the topic to publish the message
     * @param {JoynrMessage}
     *            joynrMessage the joynr message to transmit
     */
        SharedMqttClient.prototype.send = function send(topic, joynrMessage) {
            var sendQosLevel = this._qosLevel;
            if (MessagingQosEffort.BEST_EFFORT === joynrMessage.effort) {
                sendQosLevel = SharedMqttClient.BEST_EFFORT_QOS_LEVEL;
            }

            return sendMessage(this._client, topic, joynrMessage, sendQosLevel, this._queuedMessages).catch(this._resetConnection);
        };

        /**
     * @name SharedMqttClient#close
     * @function
     */
        SharedMqttClient.prototype.close = function close() {
            this._closed = true;
            if (this._client !== null && this._client.end) {
                this._client.end();
            }
        };

        SharedMqttClient.prototype.subscribe = function(topic) {
            if (this._connected) {
                this._client.subscribe(topic, { qos: this._qosLevel } );
            } else {
                this._queuedSubscriptions.push(topic);
            }
        };

        SharedMqttClient.prototype.unsubscribe = function(topic) {
            if (this._connected) {
                this._client.unsubscribe(topic);
            } else {
                this._queuedUnsubscriptions.push(topic);
            }
        };

        SharedMqttClient.DEFAULT_QOS_LEVEL = 1;
        SharedMqttClient.BEST_EFFORT_QOS_LEVEL = 0;

<<<<<<< HEAD
        return SharedMqttClient;
    });
=======
            /**
             * @name SharedMqttClient
             * @constructor
             * @param {Object}
             *            settings
             * @param {MqttAddress}
             *            settings.address to be used to connect to mqtt broker
             */
            var SharedMqttClient =
                    function SharedMqttClient(settings) {
                        Typing.checkProperty(settings, "Object", "settings");
                        Typing.checkProperty(
                                settings.address,
                                "MqttAddress",
                                "settings.address");

                        var client = null;
                        var address = settings.address;
                        var onmessageCallback = null;
                        var queuedMessages = [];
                        var onOpen;
                        var resolve;
                        var closed = false;
                        var connected = false;
                        var onConnectedPromise = new Promise(function(resolveTrigger) {
                            resolve = resolveTrigger;
                        });
                        var qosLevel = SharedMqttClient.DEFAULT_QOS_LEVEL;

                        if (settings.provisioning.qosLevel !== undefined) {
                            qosLevel = settings.provisioning.qosLevel;
                        }

                        var queuedSubscriptions = [];
                        var queuedUnsubscriptions = [];

                        var onMessage = function(topic, payload) {
                            if (onmessageCallback !== undefined) {
                                onmessageCallback(topic, new JoynrMessage(JSON.parse(payload.toString())));
                            }
                        };

                        var resetConnection = function resetConnection() {
                            if (closed) {
                                return;
                            }
                            client = new Mqtt.connect(address.brokerUri);
                            client.on('connect', onOpen);
                            client.on('message', onMessage);
                        };

                        this.onConnected = function() {
                            return onConnectedPromise;
                        };

                        // send all queued messages, requeuing to the front in case of a problem
                        onOpen = function onOpen() {
                            try {
                                connected = true;
                                sendQueuedMessages(client, queuedMessages);
                                sendQueuedUnsubscriptions(client, queuedUnsubscriptions);
                                sendQueuedSubscriptions(client, queuedSubscriptions, qosLevel).then(resolve);
                            } catch (e) {
                                resetConnection();
                            }
                        };

                        resetConnection();

                        /**
                         * @name SharedMqttClient#send
                         * @function
                         * @param {String}
                         *            topic the topic to publish the message
                         * @param {JoynrMessage}
                         *            joynrMessage the joynr message to transmit
                         */
                        this.send = function send(topic, joynrMessage) {
                            var sendQosLevel = qosLevel;
                            if (MessagingQosEffort.BEST_EFFORT === joynrMessage.effort) {
                                sendQosLevel = SharedMqttClient.BEST_EFFORT_QOS_LEVEL;
                            }

                            return sendMessage(client, topic, joynrMessage, sendQosLevel, queuedMessages).catch(function(e1) {
                                    resetConnection();
                                });
                        };

                        /**
                         * @name SharedMqttClient#close
                         * @function
                         */
                        this.close = function close() {
                            closed = true;
                            if (client !== null && client.end) {
                                client.end();
                            }
                        };

                        this.subscribe = function(topic) {
                            if (connected) {
                                client.subscribe(topic, { qos : qosLevel} );
                            } else {
                                queuedSubscriptions.push(topic);
                            }
                        };

                        this.unsubscribe = function(topic) {
                            if (connected) {
                                client.unsubscribe(topic);
                            } else {
                                queuedUnsubscriptions.push(topic);
                            }
                        };

                        // using the defineProperty syntax for onmessage to be able to keep
                        // the same API as WebSocket but have a setter function called when
                        // the attribute is set.
                        Object.defineProperty(this, "onmessage", {
                            set : function(newCallback) {
                                onmessageCallback = newCallback;
                                if (typeof newCallback !== "function") {
                                    throw new Error(
                                            "onmessage callback must be a function, but instead was of type "
                                                + typeof newCallback);
                                }
                            },
                            get : function() {
                                return onmessageCallback;
                            },
                            enumerable : false,
                            configurable : false
                        });

                    };

            SharedMqttClient.DEFAULT_QOS_LEVEL = 1;
            SharedMqttClient.BEST_EFFORT_QOS_LEVEL = 0;

            return SharedMqttClient;
}(Promise, Mqtt, JoynrMessage, MessagingQosEffort, JsonSerializer, LongTimer, Typing, LoggerFactory));
>>>>>>> 94504420
<|MERGE_RESOLUTION|>--- conflicted
+++ resolved
@@ -1,9 +1,4 @@
-<<<<<<< HEAD
-/*jslint es5: true, nomen: true */
-
-=======
-/*jslint es5: true, node: true, node: true */
->>>>>>> 94504420
+/*jslint es5: true, nomen: true, node: true */
 /*
  * #%L
  * %%
@@ -22,22 +17,16 @@
  * limitations under the License.
  * #L%
  */
-<<<<<<< HEAD
-
-define(
-    "joynr/messaging/mqtt/SharedMqttClient",
-    [
-        "global/Promise",
-        "global/Mqtt",
-        "joynr/messaging/JoynrMessage",
-        "joynr/messaging/MessagingQosEffort",
-        "joynr/util/JSONSerializer",
-        "joynr/util/LongTimer",
-        "joynr/util/Typing",
-        "joynr/system/LoggerFactory"
-    ],
-    function(Promise, Mqtt, JoynrMessage, MessagingQosEffort, JSONSerializer, LongTimer, Typing, LoggerFactory) {
-        var log = LoggerFactory.getLogger("joynr.messaging.mqtt.SharedMqttClient");
+var Promise = require('../../../global/Promise');
+var Mqtt = require('../../../global/Mqtt');
+var JoynrMessage = require('../JoynrMessage');
+var MessagingQosEffort = require('../MessagingQosEffort');
+var JsonSerializer = require('../../util/JSONSerializer');
+var LongTimer = require('../../util/LongTimer');
+var Typing = require('../../util/Typing');
+var LoggerFactory = require('../../system/LoggerFactory');
+module.exports = (function (Promise, Mqtt, JoynrMessage, MessagingQosEffort, JSONSerializer, LongTimer, Typing, LoggerFactory) {
+            var log = LoggerFactory.getLogger("joynr.messaging.mqtt.SharedMqttClient");
 
         /**
      * @param {mqtt}
@@ -57,38 +46,6 @@
                 // so add the message back to the front of the queue
                     queuedMessages.unshift(queued);
                     throw e;
-=======
-var Promise = require('../../../global/Promise');
-var Mqtt = require('../../../global/Mqtt');
-var JoynrMessage = require('../JoynrMessage');
-var MessagingQosEffort = require('../MessagingQosEffort');
-var JsonSerializer = require('../../util/JSONSerializer');
-var LongTimer = require('../../util/LongTimer');
-var Typing = require('../../util/Typing');
-var LoggerFactory = require('../../system/LoggerFactory');
-module.exports = (function (Promise, Mqtt, JoynrMessage, MessagingQosEffort, JSONSerializer, LongTimer, Typing, LoggerFactory) {
-            var log = LoggerFactory.getLogger("joynr.messaging.mqtt.SharedMqttClient");
-
-            /**
-             * @param {mqtt}
-             *            client to use for sending messages
-             * @param {Array}
-             *            queuedMessages
-             */
-            function sendQueuedMessages(client, queuedMessages) {
-                var queued, topic;
-                while (queuedMessages.length) {
-                    queued = queuedMessages.shift();
-                    try {
-                        client.publish(queued.topic, JSONSerializer.stringify(queued.message), queued.options);
-                        queued.resolve();
-                        // Error is thrown if the connection is no longer open
-                    } catch (e) {
-                        // so add the message back to the front of the queue
-                        queuedMessages.unshift(queued);
-                        throw e;
-                    }
->>>>>>> 94504420
                 }
             }
         }
@@ -273,149 +230,5 @@
         SharedMqttClient.DEFAULT_QOS_LEVEL = 1;
         SharedMqttClient.BEST_EFFORT_QOS_LEVEL = 0;
 
-<<<<<<< HEAD
         return SharedMqttClient;
-    });
-=======
-            /**
-             * @name SharedMqttClient
-             * @constructor
-             * @param {Object}
-             *            settings
-             * @param {MqttAddress}
-             *            settings.address to be used to connect to mqtt broker
-             */
-            var SharedMqttClient =
-                    function SharedMqttClient(settings) {
-                        Typing.checkProperty(settings, "Object", "settings");
-                        Typing.checkProperty(
-                                settings.address,
-                                "MqttAddress",
-                                "settings.address");
-
-                        var client = null;
-                        var address = settings.address;
-                        var onmessageCallback = null;
-                        var queuedMessages = [];
-                        var onOpen;
-                        var resolve;
-                        var closed = false;
-                        var connected = false;
-                        var onConnectedPromise = new Promise(function(resolveTrigger) {
-                            resolve = resolveTrigger;
-                        });
-                        var qosLevel = SharedMqttClient.DEFAULT_QOS_LEVEL;
-
-                        if (settings.provisioning.qosLevel !== undefined) {
-                            qosLevel = settings.provisioning.qosLevel;
-                        }
-
-                        var queuedSubscriptions = [];
-                        var queuedUnsubscriptions = [];
-
-                        var onMessage = function(topic, payload) {
-                            if (onmessageCallback !== undefined) {
-                                onmessageCallback(topic, new JoynrMessage(JSON.parse(payload.toString())));
-                            }
-                        };
-
-                        var resetConnection = function resetConnection() {
-                            if (closed) {
-                                return;
-                            }
-                            client = new Mqtt.connect(address.brokerUri);
-                            client.on('connect', onOpen);
-                            client.on('message', onMessage);
-                        };
-
-                        this.onConnected = function() {
-                            return onConnectedPromise;
-                        };
-
-                        // send all queued messages, requeuing to the front in case of a problem
-                        onOpen = function onOpen() {
-                            try {
-                                connected = true;
-                                sendQueuedMessages(client, queuedMessages);
-                                sendQueuedUnsubscriptions(client, queuedUnsubscriptions);
-                                sendQueuedSubscriptions(client, queuedSubscriptions, qosLevel).then(resolve);
-                            } catch (e) {
-                                resetConnection();
-                            }
-                        };
-
-                        resetConnection();
-
-                        /**
-                         * @name SharedMqttClient#send
-                         * @function
-                         * @param {String}
-                         *            topic the topic to publish the message
-                         * @param {JoynrMessage}
-                         *            joynrMessage the joynr message to transmit
-                         */
-                        this.send = function send(topic, joynrMessage) {
-                            var sendQosLevel = qosLevel;
-                            if (MessagingQosEffort.BEST_EFFORT === joynrMessage.effort) {
-                                sendQosLevel = SharedMqttClient.BEST_EFFORT_QOS_LEVEL;
-                            }
-
-                            return sendMessage(client, topic, joynrMessage, sendQosLevel, queuedMessages).catch(function(e1) {
-                                    resetConnection();
-                                });
-                        };
-
-                        /**
-                         * @name SharedMqttClient#close
-                         * @function
-                         */
-                        this.close = function close() {
-                            closed = true;
-                            if (client !== null && client.end) {
-                                client.end();
-                            }
-                        };
-
-                        this.subscribe = function(topic) {
-                            if (connected) {
-                                client.subscribe(topic, { qos : qosLevel} );
-                            } else {
-                                queuedSubscriptions.push(topic);
-                            }
-                        };
-
-                        this.unsubscribe = function(topic) {
-                            if (connected) {
-                                client.unsubscribe(topic);
-                            } else {
-                                queuedUnsubscriptions.push(topic);
-                            }
-                        };
-
-                        // using the defineProperty syntax for onmessage to be able to keep
-                        // the same API as WebSocket but have a setter function called when
-                        // the attribute is set.
-                        Object.defineProperty(this, "onmessage", {
-                            set : function(newCallback) {
-                                onmessageCallback = newCallback;
-                                if (typeof newCallback !== "function") {
-                                    throw new Error(
-                                            "onmessage callback must be a function, but instead was of type "
-                                                + typeof newCallback);
-                                }
-                            },
-                            get : function() {
-                                return onmessageCallback;
-                            },
-                            enumerable : false,
-                            configurable : false
-                        });
-
-                    };
-
-            SharedMqttClient.DEFAULT_QOS_LEVEL = 1;
-            SharedMqttClient.BEST_EFFORT_QOS_LEVEL = 0;
-
-            return SharedMqttClient;
-}(Promise, Mqtt, JoynrMessage, MessagingQosEffort, JsonSerializer, LongTimer, Typing, LoggerFactory));
->>>>>>> 94504420
+}(Promise, Mqtt, JoynrMessage, MessagingQosEffort, JsonSerializer, LongTimer, Typing, LoggerFactory));