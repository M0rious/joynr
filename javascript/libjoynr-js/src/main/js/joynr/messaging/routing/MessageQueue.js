<<<<<<< HEAD
/*jslint es5: true, nomen: true */
=======
/*jslint node: true */
>>>>>>> 94504420

/*
 * #%L
 * %%
 * Copyright (C) 2011 - 2017 BMW Car IT GmbH
 * %%
 * Licensed under the Apache License, Version 2.0 (the "License");
 * you may not use this file except in compliance with the License.
 * You may obtain a copy of the License at
 * 
 *      http://www.apache.org/licenses/LICENSE-2.0
 * 
 * Unless required by applicable law or agreed to in writing, software
 * distributed under the License is distributed on an "AS IS" BASIS,
 * WITHOUT WARRANTIES OR CONDITIONS OF ANY KIND, either express or implied.
 * See the License for the specific language governing permissions and
 * limitations under the License.
 * #L%
 */
/**
 * The <code>MessageQueue</code> is a joynr internal data structure. The Message Queue caches incoming messages, which cannot be shipped
 * to the correct participant. Once a participant with the matching participantId is registered, the incoming message is forwarded to him
 */
var LoggerFactory = require('../../system/LoggerFactory');
var DiagnosticTags = require('../../system/DiagnosticTags');
var LongTimer = require('../../util/LongTimer');
var UtilInternal = require('../../util/UtilInternal');
var JoynrMessage = require('../JoynrMessage');
module.exports =
        (function(LoggerFactory, DiagnosticTags, LongTimer, Util, JoynrMessage) {

            var log = LoggerFactory.getLogger("joynr/messaging/routing/MessageQueue");
            var defaultSettings;
            /**
             * MessageQueue caches incoming messages, and cached messages can be retrieved in case the destination participant becomes visible
             *
             * @constructor
             * @name MessageQueue
             *
             * @param {Object}
             *            settings the settings object holding dependencies
             * @param {Number}
             *            settings.maxQueueSizeInKBytes the maximum buffer size that shall be allocated by the message queue
             *
             * @classdesc The <code>MessageQueue</code> is a joynr internal data structure. The Message Queue caches incoming messages, which cannot be shipped
             * to the correct participant. Once a participant with the matching participantId is registered, the incoming message is forwarded to him
             */
            function MessageQueue(settings) {

                this._messageQueues = {};
                Util.extend(this, defaultSettings, settings);
                this.currentQueueSize = 0;
            }

            MessageQueue.CHECK_TTL_ON_QUEUED_MESSAGES_INTERVAL_MS = 5000;
            MessageQueue.DEFAULT_MAX_QUEUE_SIZE_IN_KBYTES = 10000;

            defaultSettings = {
                maxQueueSizeInKBytes : MessageQueue.DEFAULT_MAX_QUEUE_SIZE_IN_KBYTES
            };

            /**
             * resets the queue
             *
             * @name MessageQueue#reset()
             * @function
             *
             */
            MessageQueue.prototype.reset = function reset() {
                this.currentQueueSize = 0;
                this._messageQueues = {};
            };

            MessageQueue.prototype._removeExpiredMessage = function(message) {
                var index, queue;
                queue = this._messageQueues[message.to];

                if (queue === undefined) {
                    return;
                }

                index = queue.indexOf(message);
                if (index !== -1) {
                    queue.splice(index, 1);
                }
            };

            MessageQueue.prototype._removeMessageWhenTtlExpired = function(message) {
                var ttl;
                ttl = message.expiryDate - Date.now();
                // some browsers do not support negative timeout times.
                ttl = ttl > 0 ? ttl : 0;

                LongTimer.setTimeout(this._removeExpiredMessage.bind(this, message), ttl);
            };

            /**
             * @name MessageQueue#putMessage
             * @function
             *
             * @param {JoynrMessage}
             *            joynrMessage
             */
            MessageQueue.prototype.putMessage =
                    function putMessage(message) {
                        // drop message if maximum queue size has been reached
                        if (message.payload !== undefined) {
                            var messageSize = Util.getLengthInBytes(message.payload);
                            if ((this.currentQueueSize + messageSize) <= (this.maxQueueSizeInKBytes * 1024)) {
                                this.currentQueueSize = this.currentQueueSize + messageSize;
                                if (this._messageQueues[message.to] === undefined) {
                                    this._messageQueues[message.to] = [];
                                }
                                this._messageQueues[message.to].push(message);
                                this._removeMessageWhenTtlExpired(message);
                            } else {
                                log
                                        .error(
                                                "message cannot be added to message queue, as the queue buffer size has been exceeded",
                                                DiagnosticTags.forJoynrMessage(message));
                            }
                        }
                    };

            /**
             * gets the queue messages for the participant
             *
             * @name MessageQueue#getAndRemoveMessages
             * @function
             *
             * @param {String}
             *            participantId
             */
            MessageQueue.prototype.getAndRemoveMessages =
                    function getAndRemoveMessages(participantId) {
                        var result = [];
                        if (this._messageQueues[participantId] !== undefined) {
                            result = this._messageQueues[participantId];
                            delete this._messageQueues[participantId];
                        }
                        return result;
                    };

            /**
             * Shutdown the message queue
             *
             * @function
             * @name MessageQueue#shutdown
             */
            MessageQueue.prototype.shutdown = function shutdown() {
                this._messageQueues = {};
                this.currentQueueSize = 0;
            };

            return MessageQueue;
        }(LoggerFactory, DiagnosticTags, LongTimer, UtilInternal, JoynrMessage));<|MERGE_RESOLUTION|>--- conflicted
+++ resolved
@@ -1,8 +1,4 @@
-<<<<<<< HEAD
-/*jslint es5: true, nomen: true */
-=======
-/*jslint node: true */
->>>>>>> 94504420
+/*jslint es5: true, nomen: true, node: true */
 
 /*
  * #%L
@@ -22,6 +18,7 @@
  * limitations under the License.
  * #L%
  */
+
 /**
  * The <code>MessageQueue</code> is a joynr internal data structure. The Message Queue caches incoming messages, which cannot be shipped
  * to the correct participant. Once a participant with the matching participantId is registered, the incoming message is forwarded to him
