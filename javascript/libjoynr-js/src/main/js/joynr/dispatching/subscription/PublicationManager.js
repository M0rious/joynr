/*jslint es5: true */

/*
 * #%L
 * %%
 * Copyright (C) 2011 - 2016 BMW Car IT GmbH
 * %%
 * Licensed under the Apache License, Version 2.0 (the "License");
 * you may not use this file except in compliance with the License.
 * You may obtain a copy of the License at
 * 
 *      http://www.apache.org/licenses/LICENSE-2.0
 * 
 * Unless required by applicable law or agreed to in writing, software
 * distributed under the License is distributed on an "AS IS" BASIS,
 * WITHOUT WARRANTIES OR CONDITIONS OF ANY KIND, either express or implied.
 * See the License for the specific language governing permissions and
 * limitations under the License.
 * #L%
 */

define(
        "joynr/dispatching/subscription/PublicationManager",
        [
            "global/Promise",
            "joynr/proxy/SubscriptionQos",
            "joynr/proxy/PeriodicSubscriptionQos",
            "joynr/dispatching/types/BroadcastSubscriptionRequest",
            "joynr/dispatching/types/SubscriptionRequest",
            "joynr/dispatching/types/MulticastPublication",
            "joynr/dispatching/types/SubscriptionPublication",
            "joynr/dispatching/types/SubscriptionReply",
            "joynr/dispatching/types/SubscriptionStop",
            "joynr/dispatching/types/SubscriptionInformation",
            "joynr/dispatching/types/Reply",
            "joynr/provider/ProviderEvent",
            "joynr/util/Typing",
            "joynr/dispatching/subscription/util/SubscriptionUtil",
            "joynr/exceptions/SubscriptionException",
            "joynr/exceptions/ProviderRuntimeException",
            "joynr/util/JSONSerializer",
            "joynr/util/LongTimer",
            "joynr/util/UtilInternal",
            "joynr/system/LoggerFactory"
        ],
        function(
                Promise,
                SubscriptionQos,
                PeriodicSubscriptionQos,
                BroadcastSubscriptionRequest,
                SubscriptionRequest,
                MulticastPublication,
                SubscriptionPublication,
                SubscriptionReply,
                SubscriptionStop,
                SubscriptionInformation,
                Reply,
                ProviderEvent,
                Typing,
                SubscriptionUtil,
                SubscriptionException,
                ProviderRuntimeException,
                JSONSerializer,
                LongTimer,
                Util,
                LoggerFactory) {


            /**
             * The PublicationManager is responsible for handling subscription requests.
             *
             * @name PublicationManager
             * @constructor
             *
             * @param {Dispatcher}
             *            dispatcher
             *
             * @param {String}
             *            joynrInstanceId: the Id of the actual joynr instance
             */
            function PublicationManager(dispatcher, persistency, joynrInstanceId) {
                var log =
                        LoggerFactory
                                .getLogger("joynr.dispatching.subscription.PublicationManager");

                // map: key is the provider's participantId, value is the provider object
                var participantIdToProvider = {};

                var that = this;

                var attributeObserverFunctions = {};

                var eventObserverFunctions = {};

                // map: subscriptionId to SubscriptionRequest
                var subscriptionInfos = {};

                // map: subscriptionId to SubscriptionRequest
                var queuedSubscriptionInfos = {};

                // queued subscriptions for deferred providers
                var queuedProviderParticipantIdToSubscriptionRequestsMapping = {};

                // map: providerId+attributeName -> subscriptionIds -> subscription
                var onChangeProviderAttributeToSubscriptions = {};

                // map: providerId+eventName -> subscriptionIds -> subscription
                var onChangeProviderEventToSubscriptions = {};

                var multicastSubscriptions = {};

                var subscriptionPersistenceKey =
                        PublicationManager.SUBSCRIPTIONS_STORAGE_PREFIX + "_" + joynrInstanceId;

                var started = true;

                function isReady() {
                    return started;
                }

                /**
                 * Stores subscriptions
                 * @name PublicationManager#storeSubscriptions
                 * @private
                 *
                 */
                function storeSubscriptions() {
                    var item = SubscriptionUtil.serializeSubscriptionIds(subscriptionInfos);
                    persistency.setItem(subscriptionPersistenceKey, item);
                }

                /**
                 * Helper function to get attribute object based on provider's participantId and
                 * attribute name
                 * @name PublicationManager#getAttribute
                 * @private
                 *
                 * @param {String}
                 *            participantId the participantId of the provider
                 * @param {String}
                 *            attributeName the attribute name
                 * @returns {ProviderAttribute} the provider attribute
                 */
                function getAttribute(participantId, attributeName) {
                    var provider = participantIdToProvider[participantId], attribute;
                    return provider[attributeName];
                }

                /**
                 * Helper function to get attribute value. In case the attribute getter function of
                 * the provider returns a promise object this function waits until the promise object
                 * is resolved to resolve the promise object return by this function
                 * @name PublicationManager#getAttributeValue
                 * @private
                 *
                 * @param {Object}
                 *            subscriptionInfo the subscription information
                 * @param {String}
                 *            subscriptionInfo.providerParticipantId the participantId of the provider
                 * @param {String}
                 *            subscriptionInfo.subscribedToName the attribute to be published
                 * @returns an A+ promise object which provides attribute value upon success and an
                 *            error upon failure
                 */
                function getAttributeValue(subscriptionInfo) {
                    var attribute =
                        getAttribute(
                                subscriptionInfo.providerParticipantId,
                                subscriptionInfo.subscribedToName), value;
                    try {
                        value = attribute.get();
                        if (Util.isPromise(value)) {
                            return value.catch(function(error) {
                                if (error instanceof ProviderRuntimeException) {
                                    throw error;
                                }
                                throw new ProviderRuntimeException({
                                    detailMessage: "getter method for attribute " +
                                        subscriptionInfo.subscribedToName + " reported an error"
                                });
                            });
                        }
                    } catch(error) {
                        if (error instanceof ProviderRuntimeException) {
                            return Promise.reject(error);
                        }
                        return Promise.reject(
                            new ProviderRuntimeException({
                                detailMessage: "getter method for attribute " +
                                    subscriptionInfo.subscribedToName + " reported an error"
                            })
                        );
                    }
                    return Promise.resolve(value);
                }

                /**
                 * @name PublicationManager#sendPublication
                 * @private
                 */
                function sendPublication(subscriptionInfo, value, exception) {
                    log.debug("send Publication for subscriptionId "
                        + subscriptionInfo.subscriptionId
                        + " and attribute/event "
                        + subscriptionInfo.subscribedToName
                        + ": "
                        + value);
                    subscriptionInfo.lastPublication = Date.now();
                    var subscriptionPublication;

                    if (exception) {
                        subscriptionPublication =  new SubscriptionPublication({
                            error : exception,
                            subscriptionId : subscriptionInfo.subscriptionId
                        });
                    } else {
                        subscriptionPublication = new SubscriptionPublication({
                            response : value,
                            subscriptionId : subscriptionInfo.subscriptionId
                        });
                    }
                    dispatcher.sendPublication({
                        from : subscriptionInfo.providerParticipantId,
                        to : subscriptionInfo.proxyParticipantId,
                        expiryDate : (Date.now() + subscriptionInfo.qos.publicationTtlMs).toString()
                    }, subscriptionPublication
                    );
                }

                /**
                 * @name PublicationManager#getPeriod
                 * @private
                 */
                function getPeriod(subscriptionInfo) {
                    return subscriptionInfo.qos.maxIntervalMs || subscriptionInfo.qos.periodMs;
                }

                /**
                 * @name PublicationManager#prepareAttributePublication
                 * @private
                 */
                function prepareAttributePublication(subscriptionInfo, value, timer) {
                    var timeSinceLastPublication = Date.now() - subscriptionInfo.lastPublication;
                    if (subscriptionInfo.qos.minIntervalMs === undefined
                        || timeSinceLastPublication >= subscriptionInfo.qos.minIntervalMs) {
                        sendPublication(subscriptionInfo, value);
                        // if registered interval exists => reschedule it

                        if (subscriptionInfo.onChangeDebounce !== undefined) {
                            LongTimer.clearTimeout(subscriptionInfo.onChangeDebounce);
                            delete subscriptionInfo.onChangeDebounce;
                        }

                        // if there's an existing interval, clear it and restart
                        if (subscriptionInfo.subscriptionInterval !== undefined) {
                            LongTimer.clearTimeout(subscriptionInfo.subscriptionInterval);
                            subscriptionInfo.subscriptionInterval =
                                    timer(subscriptionInfo, getPeriod(subscriptionInfo));
                        }
                    } else {
                        if (subscriptionInfo.onChangeDebounce === undefined) {
                            subscriptionInfo.onChangeDebounce =
                                    timer(subscriptionInfo, subscriptionInfo.qos.minIntervalMs
                                        - timeSinceLastPublication, function() {
                                        delete subscriptionInfo.onChangeDebounce;
                                    });
                        }
                    }
                }

                /**
                 * @name PublicationManager#prepareBroadcastPublication
                 * @private
                 */
                function prepareBroadcastPublication(subscriptionInfo, value) {
                    var timeSinceLastPublication = Date.now() - subscriptionInfo.lastPublication;
                    if (subscriptionInfo.qos.minIntervalMs === undefined
                        || timeSinceLastPublication >= subscriptionInfo.qos.minIntervalMs) {
                        sendPublication(subscriptionInfo, value);
                    } else {
                        log.info("Two subsequent broadcasts of event "
                                + subscriptionInfo.subscribedToName
                                + " occured within minIntervalMs of subscription with id "
                                + subscriptionInfo.subscriptionId
                                + ". Event will not be sent to the subscribing client.");
                    }
                }

                /**
                 * This functions waits the delay time before pubslishing the value of the attribute
                 * specified in the subscription information
                 *
                 * @name PublicationManager#triggerPublicationTimer
                 * @private
                 *
                 * @param {Object}
                 *            subscriptionInfo the subscription information
                 * @param {String}
                 *            subscriptionInfo.providerParticipantId the participantId of the provider
                 * @param {String}
                 *            subscriptionInfo.subscribedToName the attribute to be published
                 * @param {Number}
                 *            delay the delay to wait for the publication
                 * @param {Function}
                 *            callback to be invoked by this function once the timer has been exceeded
                 */
                function triggerPublicationTimer(subscriptionInfo, delay, callback) {
                    if (!isNaN(delay)) {
                        return LongTimer.setTimeout(function getAttributeFromProviderTimeout() {
                            if (callback !== undefined) {
                                callback();
                            }
                            getAttributeValue(subscriptionInfo).then(
                                function(value) {
                                    prepareAttributePublication(
                                        subscriptionInfo,
                                        value,
                                        triggerPublicationTimer);
                                    return value;
                            }).catch(function(exception) {
                                sendPublication(subscriptionInfo, undefined, exception);
                                return exception;
                            });
                        }, delay);
                    }
                }

                /**
                 * @name PublicationManager#getProviderIdAttributeKey
                 * @private
                 */
                function getProviderIdAttributeKey(providerId, attributeName) {
                    return providerId + "." + attributeName;
                }

                /**
                 * @name PublicationManager#getProviderIdEventKey
                 * @private
                 */
                function getProviderIdEventKey(providerId, eventName) {
                    return providerId + "." + eventName;
                }

                /**
                 * Gives the list of subscriptions for the given providerId and attribute name
                 * @name PublicationManager#getSubscriptionsForProviderAttribute
                 * @private
                 *
                 * @param {String}
                 *            providerId
                 * @param {String}
                 *            attributeName
                 * @returns {Array} a list of subscriptions
                              e.g. [{ participantId : "...", attributeName : "..." }]
                 */
                function getSubscriptionsForProviderAttribute(providerId, attributeName) {
                    var key = getProviderIdAttributeKey(providerId, attributeName);
                    // make sure the mapping exists, so that subscriptions can register here
                    if (onChangeProviderAttributeToSubscriptions[key] === undefined) {
                        onChangeProviderAttributeToSubscriptions[key] = {};
                    }
                    return onChangeProviderAttributeToSubscriptions[key];
                }

                /**
                 * @name PublicationManager#resetSubscriptionsForProviderAttribute
                 * @private
                 */
                function resetSubscriptionsForProviderAttribute(providerId, attributeName) {
                    var key = getProviderIdAttributeKey(providerId, attributeName);
                    delete onChangeProviderAttributeToSubscriptions[key];
                }

                /**
                 * Checks whether the provider attribute is notifiable (=is even interesting to the
                 * PublicationManager)
                 * @name PublicationManager#providerAttributeIsNotifiable
                 * @private
                 *
                 * @param {ProviderAttribute}
                 *            the provider attribute to check for Notifiability
                 * @returns {Boolean} if the provider attribute is notifiable
                 */
                function providerAttributeIsNotifiable(providerAttribute) {
                    return Typing.getObjectType(providerAttribute)
                            .match(/^ProviderAttributeNotify/);
                }

                /**
                 * Checks whether the provider property is an event (=is even interesting to the
                 * PublicationManager)
                 * @name PublicationManager#propertyIsProviderEvent
                 * @private
                 *
                 * @param {providerProperty}
                 *            the provider attribute to check for Notifiability
                 * @returns {Boolean} if the provider attribute is notifiable
                 */
                function propertyIsProviderEvent(providerProperty) {
                    return providerProperty instanceof ProviderEvent;
                }

                /**
                 * @name PublicationManager#publishAttributeValue
                 * @private
                 * @param {String}
                 *            providerId
                 * @param {String}
                 *            attributeName
                 * @param {ProviderAttribute}
                 *            attribute
                 * @param {?}
                 *            value
                 */
                function publishAttributeValue(providerId, attributeName, attribute, value) {
                    if (!isReady()) {
                        throw new Error("attribute publication for providerId \""
                                + providerId + "and attribute " + attributeName
                                + " is not forwarded to subscribers, as the publication manager is "
                                + "already shut down");
                    }
                    var subscriptionId, subscriptions =
                            getSubscriptionsForProviderAttribute(providerId, attributeName);
                    if (!subscriptions) {
                        log.error("ProviderAttribute "
                            + attributeName
                            + " for providerId "
                            + providerId
                            + " is not registered or notifiable");
                        // TODO: proper error handling for empty subscription map =>
                        // ProviderAttribute is not notifiable or not registered
                        return;
                    }

                    for (subscriptionId in subscriptions) {
                        if (subscriptions.hasOwnProperty(subscriptionId)) {
                            var subscriptionInfo = subscriptions[subscriptionId];
                            prepareAttributePublication(subscriptionInfo, value, triggerPublicationTimer);
                        }
                    }
                }

                /**
                 * Adds a notifiable provider attribute to the internal map if it does not exist =>
                 * onChange subscriptions can be registered here
                 *
                 * @name PublicationManager#addPublicationAttribute
                 * @private
                 *
                 * @param {String}
                 *            providerId
                 * @param {String}
                 *            attributeName
                 */
                function addPublicationAttribute(providerId, attributeName, attribute) {
                    var key = getProviderIdAttributeKey(providerId, attributeName);

                    attributeObserverFunctions[key] = function(value) {
                        publishAttributeValue(providerId, attributeName, attribute, value);
                    };
                    attribute.registerObserver(attributeObserverFunctions[key]);
                }

                // Broadcast specific implementation

                /**
                 * Gives the list of subscriptions for the given providerId and event name
                 * @name PublicationManager#getSubscriptionsForProviderEvent
                 * @private
                 *
                 * @param {String}
                 *            providerId
                 * @param {String}
                 *            eventName
                 * @returns {Array} a list of subscriptions
                              e.g. [{ participantId : "...", eventName : "..." }]
                 */
                function getSubscriptionsForProviderEvent(providerId, eventName) {
                    var key = getProviderIdEventKey(providerId, eventName);
                    // make sure the mapping exists, so that subscriptions can register here
                    if (onChangeProviderEventToSubscriptions[key] === undefined) {
                        onChangeProviderEventToSubscriptions[key] = {};
                    }
                    return onChangeProviderEventToSubscriptions[key];
                }

                function prepareMulticastPublication(providerId, eventName, partitions, outputParameters) {
                    var multicastId = SubscriptionUtil.createMulticastId(providerId, eventName, partitions);
                    var publication = new MulticastPublication({
                        response : outputParameters,
                        multicastId : multicastId
                    });
                    dispatcher.sendMulticastPublication({
                        from : providerId,
                        expiryDate : (Date.now() + SubscriptionQos.DEFAULT_PUBLICATION_TTL_MS).toString()//TODO: what should be the ttl?
                    }, publication
                    );
                }

                /**
                 * @name PublicationManager#publishEventValue
                 * @private
                 * @param {String}
                 *            providerId
                 * @param {String}
                 *            eventName
                 * @param {ProviderEvent}
                 *            event
                 * @param {?}
                 *            value
                 */
                function publishEventValue(providerId, eventName, event, data) {
                    var value = data.broadcastOutputParameters;
                    if (!isReady()) {
                        throw new Error("event publication for providerId \""
                                + providerId + "and eventName " + eventName
                                + " is not forwarded to subscribers, as the publication manager is "
                                + "already shut down");
                    }
                    if (!event.selective) {
                        //handle multicast
                        prepareMulticastPublication(providerId, eventName, data.partitions, value.outputParameters);
                        return;
                    }
                    var publish;
                    var i;
                    var filterParameters;
                    var subscriptionId, subscriptions =
                        getSubscriptionsForProviderEvent(providerId, eventName);
                    var filters = data.filters;
                    if (!subscriptions) {
                        log.error("ProviderEvent "
                            + eventName
                            + " for providerId "
                            + providerId
                            + " is not registered");
                        // TODO: proper error handling for empty subscription map =>
                        // ProviderEvent is not registered
                        return;
                    }

                    for (subscriptionId in subscriptions) {
                        if (subscriptions.hasOwnProperty(subscriptionId)) {
                            var subscriptionInfo = subscriptions[subscriptionId];
                            // if any filters present, check them
                            publish = true;
                            if (filters && filters.length > 0) {
                                for (i = 0; i < filters.length; i++) {
                                    if (subscriptionInfo.filterParameters &&
                                        subscriptionInfo.filterParameters.filterParameters) {
                                        publish = filters[i].filter(
                                            value,
                                            subscriptionInfo.filterParameters.filterParameters
                                        );
                                        // stop on first filter failure
                                        if (publish === false) {
                                            break;
                                        }
                                    }
                                }
                            }
                            if (publish) {
                                prepareBroadcastPublication(
                                    subscriptionInfo,
                                    value.outputParameters
                                );
                            }
                        }
                    }
                }

                /**
                 * Adds a provider event to the internal map if it does not exist =>
                 * onChange subscriptions can be registered here
                 *
                 * @name PublicationManager#addPublicationEvent
                 * @private
                 *
                 * @param {String}
                 *            providerId
                 * @param {String}
                 *            eventName
                 */
                function addPublicationEvent(providerId, eventName, event) {
                    var key = getProviderIdEventKey(providerId, eventName);

                    eventObserverFunctions[key] = function(data) {
                        publishEventValue(providerId, eventName, event, data || {});
                    };
                    event.registerObserver(eventObserverFunctions[key]);
                }

                /**
                 * @name PublicationManager#resetSubscriptionsForProviderEvent
                 * @private
                 */
                function resetSubscriptionsForProviderEvent(providerId, eventName) {
                    var key = getProviderIdEventKey(providerId, eventName);
                    delete onChangeProviderEventToSubscriptions[key];
                }

                // End of broadcast specific implementation

                function addRequestToMulticastSubscriptions(multicastId, subscriptionId) {
                    var i, subscriptions;
                    if (multicastSubscriptions[multicastId] === undefined) {
                        multicastSubscriptions[multicastId] = [];
                    }
                    subscriptions = multicastSubscriptions[multicastId];
                    for(i=0;i<subscriptions.length;i++) {
                        if (subscriptions[i] === subscriptionId) {
                            return;
                        }
                    }
                    subscriptions.push(subscriptionId);
                }

                function removeRequestFromMulticastSubscriptions(multicastId, subscriptionId) {
                    if (multicastId !== undefined && multicastSubscriptions[multicastId] !== undefined) {
                        var i;
                        for (i=0; i < multicastSubscriptions[multicastId].length; i++) {
                            if ( multicastSubscriptions[multicastId][i] === subscriptionId) {
                                multicastSubscriptions[multicastId].splice(i,1);
                                break;
                            }
                        }
                        if (multicastSubscriptions[multicastId].length === 0) {
                            delete multicastSubscriptions[multicastId];
                        }
                    }
                }

                /**
                 * Removes a subscription, stops scheduled timers
                 * @name PublicationManager#removeSubscription
                 * @private
                 *
                 * @param {String}
                 *            subscriptionId
                 * @param {Boolean}
                 *            silent suppress log outputs if subscription cannot be found
                 */
                function removeSubscription(subscriptionId, silent) {
                    // make sure subscription info exists
                    var subscriptionInfo = subscriptionInfos[subscriptionId];
                    var pendingSubscriptions;
                    var pendingSubscription;
                    var subscriptionObject;
                    if (subscriptionInfo === undefined) {
                        if (silent !== true) {
                            log.warn("no subscription info found for subscriptionId " + subscriptionId);
                        }
                        // TODO: proper handling for a non-existent subscription

                        //check if a subscriptionRequest is queued
                        subscriptionInfo = queuedSubscriptionInfos[subscriptionId];

                        if (subscriptionInfo === undefined) {
                            return;
                        }

                        pendingSubscriptions =
                                queuedProviderParticipantIdToSubscriptionRequestsMapping[subscriptionInfo.providerParticipantId];
                        if (pendingSubscriptions !== undefined) {
                            for (pendingSubscription in pendingSubscriptions) {
                                if (pendingSubscriptions.hasOwnProperty(pendingSubscription)) {
                                    subscriptionObject = pendingSubscriptions[pendingSubscription];
                                    if (subscriptionObject !== undefined
                                        && subscriptionObject.subscriptionId === subscriptionInfo.subscriptionId) {
                                        delete pendingSubscriptions[pendingSubscription];
                                    }
                                }
                            }
                        }
                        delete queuedSubscriptionInfos[subscriptionId];
                        return;
                    }
                    var providerParticipantId = subscriptionInfo.providerParticipantId;

                    // make sure the provider exists for the given participantId
                    var provider = participantIdToProvider[providerParticipantId];
                    if (provider === undefined) {
                        log.error("no provider found for " + providerParticipantId);
                        // TODO: proper error handling for a non-existent provider
                        return;
                    }

                    var subscription;

                    if (subscriptionInfo.subscriptionType === SubscriptionInformation.SUBSCRIPTION_TYPE_ATTRIBUTE) {
                        // This is an attribute subscription

                        var attributeName = subscriptionInfo.subscribedToName;

                        var attributeSubscriptions =
                                getSubscriptionsForProviderAttribute(providerParticipantId, attributeName);
                        if (attributeSubscriptions === undefined) {
                            log.error("ProviderAttribute "
                                + attributeName
                                + " for providerId "
                                + providerParticipantId
                                + " is not registered or notifiable");
                            // TODO: proper error handling for empty subscription map =>
                            // ProviderAttribute is not notifiable or not registered
                            return;
                        }
                        subscription = attributeSubscriptions[subscriptionId];
                        delete attributeSubscriptions[subscriptionId];
                        if (Object.keys(attributeSubscriptions).length === 0) {
                            resetSubscriptionsForProviderAttribute(providerParticipantId, attributeName);
                        }
                    } else {
                        // subscriptionInfo.type === SubscriptionInformation.SUBSCRIPTION_TYPE_BROADCAST
                        // This is a event subscription
                        var eventName = subscriptionInfo.subscribedToName;

                        // find all subscriptions for the event/providerParticipantId
                        var eventSubscriptions =
                                getSubscriptionsForProviderEvent(providerParticipantId, eventName);
                        if (eventSubscriptions === undefined) {
                            log.error("ProviderEvent "
                                + eventName
                                + " for providerId "
                                + providerParticipantId
                                + " is not registered or notifiable");
                            // TODO: proper error handling for empty subscription map =>
                            return;
                        }
                        subscription = eventSubscriptions[subscriptionId];
                        delete eventSubscriptions[subscriptionId];
                        if (Object.keys(eventSubscriptions).length === 0) {
                            resetSubscriptionsForProviderEvent(providerParticipantId, eventName);
                        }
                    }

                    // make sure subscription exists
                    if (subscription === undefined) {
                        log.error("no subscription found for subscriptionId " + subscriptionId);
                        // TODO: proper error handling when subscription does not exist
                        return;
                    }

                    // clear subscription interval if it exists
                    if (subscription.subscriptionInterval !== undefined) {
                        LongTimer.clearTimeout(subscription.subscriptionInterval);
                    }

                    // clear endDate timeout if it exists
                    if (subscription.endDateTimeout !== undefined) {
                        LongTimer.clearTimeout(subscription.endDateTimeout);
                    }

                    removeRequestFromMulticastSubscriptions(subscription.multicastId, subscriptionId);

                    delete subscriptionInfos[subscriptionId];

                    persistency.removeItem(subscriptionId);
                    storeSubscriptions();
                }

                /**
                 * @name PublicationManager#handleSubscriptionStop
                 * @function
                 *
                 * @param {SubscriptionStop}
                 *            subscriptionStop incoming subscriptionStop
                 */
                this.handleSubscriptionStop = function handleSubscriptionStop(subscriptionStop) {
                    removeSubscription(subscriptionStop.subscriptionId);
                };

                /**
                 * Removes a notifiable provider attribute from the internal map if it exists
                 * @name PublicationManager#removePublicationAttribute
                 * @function
                 *
                 * @param {String}
                 *            providerId
                 * @param {String}
                 *            attributeName
                 */
                function removePublicationAttribute(providerId, attributeName, attribute) {
                    var subscriptions, subscription, subscriptionObject, key =
                            getProviderIdAttributeKey(providerId, attributeName);

                    subscriptions = getSubscriptionsForProviderAttribute(providerId, attributeName);
                    if (subscriptions !== undefined) {
                        for (subscription in subscriptions) {
                            if (subscriptions.hasOwnProperty(subscription)) {
                                that.handleSubscriptionStop(new SubscriptionStop({
                                    subscriptionId : subscription
                                }));
                            }
                        }
                        resetSubscriptionsForProviderAttribute();
                    }

                    attribute.unregisterObserver(attributeObserverFunctions[key]);
                    attributeObserverFunctions[key] = undefined;
                }

                /**
                 * Removes a provider event from the internal map if it exists
                 * @name PublicationManager#removePublicationEvent
                 * @function
                 *
                 * @param {String}
                 *            providerId
                 * @param {String}
                 *            eventName
                 */
                function removePublicationEvent(providerId, eventName, event) {
                    var subscriptions, subscription, subscriptionObject, key =
                            getProviderIdEventKey(providerId, eventName);

                    subscriptions = getSubscriptionsForProviderEvent(providerId, eventName);
                    if (subscriptions !== undefined) {
                        for (subscription in subscriptions) {
                            if (subscriptions.hasOwnProperty(subscription)) {
                                that.handleSubscriptionStop(new SubscriptionStop({
                                    subscriptionId : subscription
                                }));
                            }
                        }
                        resetSubscriptionsForProviderEvent();
                    }

                    event.unregisterObserver(eventObserverFunctions[key]);
                    eventObserverFunctions[key] = undefined;
                }

                /**
                 * @name PublicationManager#hasSubscriptionsForProviderEvent
                 * @function
                 *
                 *
                 * @param {String}
                 *            providerId
                 * @param {String}
                 *            eventName
                 * @returns true if a subscription exists for the given event
                 */
                this.hasSubscriptionsForProviderEvent = function hasSubscriptionsForProviderEvent(providerId, eventName) {
                    var subscriptions = getSubscriptionsForProviderEvent(providerId, eventName);
                    var subscriptionId;
                    if (subscriptions !== undefined) {
                        for (subscriptionId in subscriptions) {
                            if (subscriptions.hasOwnProperty(subscriptionId)) {
                                return true;
                            }
                        }
                    }
                    return false;
                };

                /**
                 * @name PublicationManager#hasSubscriptionsForProviderAttribute
                 * @function
                 *
                 *
                 * @param {String}
                 *            providerId
                 * @param {String}
                 *            attributeName
                 * @returns true if a subscription exists for the given attribute
                 */
                this.hasSubscriptionsForProviderAttribute = function hasSubscriptionsForProviderAttribute(providerId, attributeName) {
                    var subscriptions = getSubscriptionsForProviderAttribute(providerId, attributeName);
                    var subscriptionId;
                    if (subscriptions !== undefined) {
                        for (subscriptionId in subscriptions) {
                            if (subscriptions.hasOwnProperty(subscriptionId)) {
                                return true;
                            }
                        }
                    }
                    return false;
                };

                /* the parameter "callbackDispatcher" is optional, as in case of restoring
                 * subscriptions, no reply must be sent back via the dispatcher
                 */
                function callbackDispatcherAsync(reply, callbackDispatcher) {
                    if (callbackDispatcher !== undefined) {
                        LongTimer.setTimeout(function asyncCallbackDispatcher() {
                            callbackDispatcher(new SubscriptionReply(reply));
                        }, 0);
                    }
                }

                /**
                 * Handles SubscriptionRequests
                 *
                 * @name PublicationManager#handleSubscriptionRequest
                 * @function
                 *
                 * @param {SubscriptionRequest}
                 *            proxyParticipantId - participantId of proxy consuming the attribute publications
                 *            providerParticipantId - participantId of provider producing the attribute publications
                 *            subscriptionRequest incoming subscriptionRequest
                 *            callbackDispatcher callback function to inform the caller about the handling result
                 * @throws {Error}
                 *             when no provider exists or the provider does not have the attribute
                 */
                this.handleSubscriptionRequest =
                        function handleSubscriptionRequest(
                                proxyParticipantId,
                                providerParticipantId,
                                subscriptionRequest,
                                callbackDispatcher) {
                            var exception;
                            var timeToEndDate = 0;
                            var attributeName = subscriptionRequest.subscribedToName;
                            var subscriptionId = subscriptionRequest.subscriptionId;

                            // if endDate is defined (also exclude default value 0 for
                            // the expiryDateMs qos-property)
                            if (subscriptionRequest.qos !== undefined
                                && subscriptionRequest.qos.expiryDateMs !== undefined
                                && subscriptionRequest.qos.expiryDateMs !== SubscriptionQos.NO_EXPIRY_DATE) {
                                timeToEndDate = subscriptionRequest.qos.expiryDateMs - Date.now();

                                // if endDate lies in the past => don't add the subscription
                                if (timeToEndDate <= 0) {
                                    exception = new SubscriptionException({
                                        detailMessage: "error handling subscription request: "
                                            + JSONSerializer.stringify(subscriptionRequest)
                                            + ". expiryDateMs "
                                            + subscriptionRequest.qos.expiryDateMs
                                            + "for ProviderAttribute "
                                            + attributeName
                                            + " for providerId "
                                            + providerParticipantId
                                            + " lies in the past",
                                        subscriptionId : subscriptionId
                                    });
                                    log.error(exception.detailMessage);
                                    callbackDispatcherAsync(
                                            {
                                                error : exception,
                                                subscriptionId : subscriptionId
                                            },
                                            callbackDispatcher);
                                    return;
                                }
                            }

                            if (!isReady()) {
                                exception = new SubscriptionException({
                                    detailMessage: "error handling subscription request: "
                                        + JSONSerializer.stringify(subscriptionRequest)
                                        + "and provider ParticipantId "
                                        + providerParticipantId
                                        + ": joynr runtime already shut down",
                                    subscriptionId : subscriptionRequest.subscriptionId
                                });
                                log.debug(exception.detailMessage);
                                callbackDispatcherAsync(
                                        {
                                            error : exception,
                                            subscriptionId : subscriptionRequest.subscriptionId
                                        },
                                        callbackDispatcher);
                                return;
                            }
                            var provider = participantIdToProvider[providerParticipantId];
                            // construct subscriptionInfo from subscriptionRequest and participantIds
                            var subscriptionInfo =
                                    new SubscriptionInformation(
                                            SubscriptionInformation.SUBSCRIPTION_TYPE_ATTRIBUTE,
                                            proxyParticipantId,
                                            providerParticipantId,
                                            subscriptionRequest);

<<<<<<< HEAD
                            var subscriptionId = subscriptionInfo.subscriptionId;

=======
>>>>>>> 8c5e1e93
                            // in case the subscriptionId is already used in a previous
                            // subscription, remove this one
                            removeSubscription(subscriptionId, true);

                            // make sure the provider is registered
                            if (provider === undefined) {
                                log.info("Provider with participantId "
                                    + providerParticipantId
                                    + "not found. Queueing subscription request...");
                                queuedSubscriptionInfos[subscriptionId] = subscriptionInfo;
                                var pendingSubscriptions =
                                        queuedProviderParticipantIdToSubscriptionRequestsMapping[providerParticipantId];
                                if (pendingSubscriptions === undefined) {
                                    pendingSubscriptions = [];
                                    queuedProviderParticipantIdToSubscriptionRequestsMapping[providerParticipantId] =
                                            pendingSubscriptions;
                                }
                                pendingSubscriptions[pendingSubscriptions.length] =
                                        subscriptionInfo;
                                return;
                            }

                            // make sure the provider contains the attribute being subscribed to
                            var attribute = provider[attributeName];
                            if (attribute === undefined) {
                                exception = new SubscriptionException({
                                    detailMessage: "error handling subscription request: "
                                        + JSONSerializer.stringify(subscriptionRequest)
                                        + ".Provider: "
                                        + providerParticipantId
                                        + " misses attribute "
                                        + attributeName,
                                    subscriptionId : subscriptionId
                                });
                                log.error(exception.detailMessage);
                                callbackDispatcherAsync(
                                        {
                                            error : exception,
                                            subscriptionId : subscriptionId
                                        },
                                        callbackDispatcher);
                                return;
                            }

                            // make sure the provider attribute is a notifiable provider attribute
                            // (e.g.: ProviderAttributeNotify[Read][Write])
                            if (!providerAttributeIsNotifiable(attribute)) {
                                exception = new SubscriptionException({
                                    detailMessage: "error handling subscription request: "
                                        + JSONSerializer.stringify(subscriptionRequest)
                                        + ". Provider: "
                                        + providerParticipantId
                                        + " attribute "
                                        + attributeName
                                        + " is not notifiable",
                                    subscriptionId : subscriptionId
                                });
                                log.error(exception.detailMessage);
                                callbackDispatcherAsync(
                                        {
                                            error : exception,
                                            subscriptionId : subscriptionId
                                        },
                                        callbackDispatcher);
                                return;
                            }

                            // make sure a ProviderAttribute is registered
                            var subscriptions =
                                    getSubscriptionsForProviderAttribute(providerParticipantId, attributeName);
                            if (subscriptions === undefined) {
                                exception = new SubscriptionException({
                                    detailMessage: "error handling subscription request: "
                                        + JSONSerializer.stringify(subscriptionRequest)
                                        + ". ProviderAttribute "
                                        + attributeName
                                        + " for providerId "
                                        + providerParticipantId
                                        + " is not registered or notifiable",
                                    subscriptionId : subscriptionId
                                });
                                log.error(exception.detailMessage);
                                callbackDispatcherAsync(
                                        {
                                            error : exception,
                                            subscriptionId : subscriptionId
                                        },
                                        callbackDispatcher);
                                return;
                            }

                            // Set up publication interval if maxIntervalMs is a number
                            //(not (is not a number)) ...
                            var periodMs = getPeriod(subscriptionInfo);

                            if (!isNaN(periodMs)) {
                                if (periodMs < PeriodicSubscriptionQos.MIN_PERIOD_MS) {
                                    exception = new SubscriptionException({
                                        detailMessage: "error handling subscription request: "
                                            + JSONSerializer.stringify(subscriptionRequest)
                                            + ". periodMs "
                                            + periodMs
                                            + " is smaller than PeriodicSubscriptionQos.MIN_PERIOD_MS "
                                            + PeriodicSubscriptionQos.MIN_PERIOD_MS,
                                        subscriptionId : subscriptionId
                                    });
                                    log.error(exception.detailMessage);
                                    callbackDispatcherAsync(
                                            {
                                                error : exception,
                                                subscriptionId : subscriptionId
                                            },
                                            callbackDispatcher);
                                    return;
                                }
                            }

                            if (timeToEndDate > 0) {
                                // schedule to remove subscription from internal maps
                                subscriptionInfo.endDateTimeout =
                                    LongTimer.setTimeout(function subscriptionReachedEndDate() {
                                        removeSubscription(subscriptionId);
                                    }, timeToEndDate);
                            }

                            // call the get method on the provider at the set interval
                            subscriptionInfo.subscriptionInterval =
                                triggerPublicationTimer(subscriptionInfo, periodMs);

                            // save subscriptionInfo to subscriptionId => subscription and
                            // ProviderAttribute => subscription map
                            subscriptionInfos[subscriptionId] = subscriptionInfo;
                            subscriptions[subscriptionId] = subscriptionInfo;

                            persistency.setItem(subscriptionId, JSON.stringify(subscriptionInfo));
                            storeSubscriptions();

                            // publish value immediately
                            getAttributeValue(subscriptionInfo).then(
                                function(value) {
                                    prepareAttributePublication(
                                        subscriptionInfo,
                                            value,
                                            triggerPublicationTimer);
                                    return value;
                                }).catch(function(exception) {
                                    sendPublication(subscriptionInfo, undefined, exception);
                                    return exception;
                                });
                            callbackDispatcherAsync(
                                    {
                                        subscriptionId : subscriptionId
                                    },
                                    callbackDispatcher);
                        };

                function handleBroadcastSubscriptionRequestInternal(proxyParticipantId,
                                providerParticipantId,
                                subscriptionRequest,
                                callbackDispatcher,
                                multicast) {
                    var requestType = multicast ? "multicast" : "broadcast" + " subscription request";
                    var exception;
                    var timeToEndDate = 0;
                    var eventName = subscriptionRequest.subscribedToName;
                    var subscriptionId = subscriptionRequest.subscriptionId;

                    // if endDate is defined (also exclude default value 0 for
                    // the expiryDateMs qos-property)
                    if (subscriptionRequest.qos !== undefined
                        && subscriptionRequest.qos.expiryDateMs !== undefined
                        && subscriptionRequest.qos.expiryDateMs !== SubscriptionQos.NO_EXPIRY_DATE) {
                        timeToEndDate = subscriptionRequest.qos.expiryDateMs - Date.now();

                        // if endDate lies in the past => don't add the subscription
                        if (timeToEndDate <= 0) {
                            exception = new SubscriptionException({
                                detailMessage: "error handling " + requestType + ": "
                                    + JSONSerializer.stringify(subscriptionRequest)
                                    + ". expiryDateMs "
                                    + subscriptionRequest.qos.expiryDateMs
                                    + "for ProviderEvent "
                                    + eventName
                                    + " for providerId "
                                    + providerParticipantId
                                    + " lies in the past",
                                subscriptionId : subscriptionId
                            });
                            log.error(exception.detailMessage);
                            callbackDispatcherAsync(
                                    {
                                        error : exception,
                                        subscriptionId : subscriptionId
                                    },
                                    callbackDispatcher);
                            return;
                        }
                    }

                    if (!isReady()) {
                        exception = new SubscriptionException({
                            detailMessage: "error handling " + requestType + ": "
                                + JSONSerializer.stringify(subscriptionRequest)
                                + "and provider ParticipantId "
                                + providerParticipantId
                                + ": joynr runtime already shut down",
                            subscriptionId : subscriptionRequest.subscriptionId
                        });
                        log.debug(exception.detailMessage);
                        callbackDispatcherAsync(
                                {
                                    error : exception,
                                    subscriptionId : subscriptionRequest.subscriptionId
                                },
                                callbackDispatcher);
                        return;
                    }
                    var provider = participantIdToProvider[providerParticipantId];
                    // construct subscriptionInfo from subscriptionRequest and participantIds

                    var subscriptionInfo =
                        new SubscriptionInformation(
                                multicast ? SubscriptionInformation.SUBSCRIPTION_TYPE_MULTICAST : SubscriptionInformation.SUBSCRIPTION_TYPE_BROADCAST,
                                proxyParticipantId,
                                providerParticipantId,
                                subscriptionRequest);

                    // in case the subscriptionId is already used in a previous
                    // subscription, remove this one
                    removeSubscription(subscriptionId, true);

                    // make sure the provider is registered
                    if (provider === undefined) {
                        log.warn("Provider with participantId "
                                + providerParticipantId
                                + "not found. Queueing " + requestType + "...");
                        queuedSubscriptionInfos[subscriptionId] = subscriptionInfo;
                        var pendingSubscriptions =
                            queuedProviderParticipantIdToSubscriptionRequestsMapping[providerParticipantId];
                        if (pendingSubscriptions === undefined) {
                            pendingSubscriptions = [];
                            queuedProviderParticipantIdToSubscriptionRequestsMapping[providerParticipantId] =
                                pendingSubscriptions;
                        }
                        pendingSubscriptions[pendingSubscriptions.length] =
                            subscriptionInfo;
                        return;
                    }

                    // make sure the provider contains the event being subscribed to
                    var event = provider[eventName];
                    if (event === undefined) {
                        exception = new SubscriptionException({
                            detailMessage: "error handling " + requestType + ": "
                                + JSONSerializer.stringify(subscriptionRequest)
                                + ". Provider: "
                                + providerParticipantId
                                + " misses event "
                                + eventName,
                            subscriptionId : subscriptionId
                        });
                        log.error(exception.detailMessage);
                        callbackDispatcherAsync(
                                {
                                    error : exception,
                                    subscriptionId : subscriptionId
                                },
                                callbackDispatcher);
                        return;
                    }

                    // make sure a ProviderEvent is registered
                    var subscriptions =
                            getSubscriptionsForProviderEvent(providerParticipantId, eventName);
                    if (subscriptions === undefined) {
                        exception = new SubscriptionException({
                            detailMessage: "error handling " + requestType + ": "
                                + JSONSerializer.stringify(subscriptionRequest)
                                + ". ProviderEvent "
                                + eventName
                                + " for providerId "
                                + providerParticipantId
                                + " is not registered",
                            subscriptionId : subscriptionId
                        });
                        log.error(exception.detailMessage);
                        callbackDispatcherAsync(
                                {
                                    error : exception,
                                    subscriptionId : subscriptionId
                                },
                                callbackDispatcher);
                        return;
                    }

                    if (multicast) {
                        var multicastId = subscriptionInfo.multicastId;
                        if (event.selective) {
                            exception = new SubscriptionException({
                                detailMessage: "error handling multicast subscription request: "
                                    + JSONSerializer.stringify(subscriptionRequest)
                                    + ". Provider: "
                                    + providerParticipantId
                                    + " event "
                                    + eventName + " is marked as selective, which is not allowed for multicasts",
                                    subscriptionId : subscriptionId
                            });
                            log.error(exception.detailMessage);
                            callbackDispatcherAsync(
                                    {
                                        error : exception,
                                        subscriptionId : subscriptionId
                                    },
                                    callbackDispatcher);
                            return;
                        }
                        addRequestToMulticastSubscriptions(multicastId, subscriptionId);
                    } else {
                        var checkResult = event.checkFilterParameters(subscriptionRequest.filterParameters);
                        if (checkResult.caughtErrors.length !== 0) {
                            exception = new SubscriptionException({
                                detailMessage: "The incoming subscription request does not contain the expected filter parameters to subscribe to broadcast "
                                    + eventName
                                    + " for providerId "
                                    + providerParticipantId + ": "
                                    + JSON.stringify(checkResult.caughtErrors),
                                    subscriptionId : subscriptionId
                            });
                            log.error(exception.detailMessage);
                            callbackDispatcherAsync(
                                    {
                                        error : exception,
                                        subscriptionId : subscriptionId
                                    },
                                    callbackDispatcher);
                            return;
                        }
                    }

                    if (timeToEndDate > 0) {
                        // schedule to remove subscription from internal maps
                        subscriptionInfo.endDateTimeout =
                            LongTimer.setTimeout(function subscriptionReachedEndDate() {
                                removeSubscription(subscriptionId);
                            }, timeToEndDate);
                    }

                    // save subscriptionInfo to subscriptionId => subscription and
                    // ProviderEvent => subscription map
                    subscriptionInfos[subscriptionId] = subscriptionInfo;
                    subscriptions[subscriptionId] = subscriptionInfo;

                    persistency.setItem(subscriptionId, JSON.stringify(subscriptionInfo));
                    storeSubscriptions();
                    callbackDispatcherAsync(
                            {
                                subscriptionId : subscriptionId
                            },
                            callbackDispatcher);
                }
                /**
                 * Handles BroadcastSubscriptionRequests
                 *
                 * @name PublicationManager#handleBroadcastSubscriptionRequest
                 * @function
                 *
                 * @param {BroadcastSubscriptionRequest}
                 *            proxyParticipantId - participantId of proxy consuming the broadcast
                 *            providerParticipantId - participantId of provider producing the broadcast
                 *            subscriptionRequest incoming subscriptionRequest
                 *            callbackDispatcher callback function to inform the caller about the handling result
                 * @throws {Error}
                 *             when no provider exists or the provider does not have the event
                 */
                this.handleBroadcastSubscriptionRequest =
                        function handleBroadcastSubscriptionRequest(
                                proxyParticipantId,
                                providerParticipantId,
                                subscriptionRequest,
                                callbackDispatcher) {
                    return handleBroadcastSubscriptionRequestInternal(proxyParticipantId,
                                                              providerParticipantId,
                                                              subscriptionRequest,
                                                              callbackDispatcher,
                                                              false);
                };

                /**
                * Handles MulticastSubscriptionRequests
                *
                * @name PublicationManager#handleMulticastSubscriptionRequest
                * @function
                *
                * @param {MulticastSubscriptionRequest}
                *            providerParticipantId - participantId of provider producing the multicast
                *            subscriptionRequest incoming subscriptionRequest
                *            callbackDispatcher callback function to inform the caller about the handling result
                * @throws {Error}
                *             when no provider exists or the provider does not have the event
                */
               this.handleMulticastSubscriptionRequest =
                       function handleMulticastSubscriptionRequest(
                               proxyParticipantId,
                               providerParticipantId,
                               subscriptionRequest,
                               callbackDispatcher) {
                   return handleBroadcastSubscriptionRequestInternal(proxyParticipantId,
                           providerParticipantId,
                           subscriptionRequest,
                           callbackDispatcher,
                           true);
               };

                /**
                 * Unregisters all attributes of a provider to handle subscription requests
                 *
                 * @name PublicationManager#removePublicationProvider
                 * @function
                 *
                 * @param {String}
                 *            participantId of the provider handling the subsription
                 */
                this.removePublicationProvider =
                        function removePublicationProvider(participantId, provider) {
                            if (!isReady()) {
                                throw new Error("PublicationManager is already shut down");
                            }
                            var propertyName, property;

                            // cycles over all provider members
                            for (propertyName in provider) {
                                if (provider.hasOwnProperty(propertyName)) {
                                    // checks whether the member is a notifiable provider attribute
                                    // and adds it if this is the case
                                    if (providerAttributeIsNotifiable(provider[propertyName])) {
                                        removePublicationAttribute(
                                                participantId,
                                                propertyName,
                                                provider[propertyName]);
                                    }

                                    // checks whether the member is an event
                                    // and adds it if this is the case
                                    if (propertyIsProviderEvent(provider[propertyName])) {
                                        removePublicationEvent(
                                                participantId,
                                                propertyName,
                                                provider[propertyName]);
                                    }
                                }
                            }

                            // stores the participantId to
                            participantIdToProvider[participantId] = undefined;

                        };

                /**
                 * Registers all attributes of a provider to handle subscription requests
                 *
                 * @name PublicationManager#addPublicationProvider
                 * @function
                 *
                 * @param {String}
                 *            participantId of the provider handling the subsription
                 * @param {Provider}
                 *            provider
                 */
                this.addPublicationProvider =
                        function addPublicationProvider(participantId, provider) {
                            var propertyName, property, pendingSubscriptions, pendingSubscription, subscriptionObject;
                            if (!isReady()) {
                                throw new Error("PublicationManager is already shut down");
                            }

                            // stores the participantId to
                            participantIdToProvider[participantId] = provider;

                            // cycles over all provider members
                            for (propertyName in provider) {
                                if (provider.hasOwnProperty(propertyName)) {
                                    // checks whether the member is a notifiable provider attribute
                                    // and adds it if this is the case
                                    if (providerAttributeIsNotifiable(provider[propertyName])) {
                                        addPublicationAttribute(
                                                participantId,
                                                propertyName,
                                                provider[propertyName]);
                                    }

                                    // checks whether the member is a event
                                    // and adds it if this is the case
                                    if (propertyIsProviderEvent(provider[propertyName])) {
                                        addPublicationEvent(
                                                participantId,
                                                propertyName,
                                                provider[propertyName]);
                                    }
                                }
                            }

                            pendingSubscriptions =
                                    queuedProviderParticipantIdToSubscriptionRequestsMapping[participantId];
                            if (pendingSubscriptions !== undefined) {
                                for (pendingSubscription in pendingSubscriptions) {
                                    if (pendingSubscriptions.hasOwnProperty(pendingSubscription)) {
                                        subscriptionObject =
                                                pendingSubscriptions[pendingSubscription];
                                        delete pendingSubscriptions[pendingSubscription];

                                        /*jslint nomen:true*/
                                        if (subscriptionObject.subscriptionType === SubscriptionInformation.SUBSCRIPTION_TYPE_ATTRIBUTE) {
                                            // call attribute subscription handler
                                            this.handleSubscriptionRequest(
                                                subscriptionObject.proxyParticipantId,
                                                subscriptionObject.providerParticipantId,
                                                subscriptionObject);
                                        } else {
                                            // call broadcast subscription handler
                                            if (subscriptionObject.subscriptionType === SubscriptionInformation.SUBSCRIPTION_TYPE_BROADCAST) {
                                                this.handleBroadcastSubscriptionRequest(
                                                        subscriptionObject.proxyParticipantId,
                                                        subscriptionObject.providerParticipantId,
                                                        subscriptionObject);
                                            } else {
                                                this.handleMulticastSubscriptionRequest(
                                                        subscriptionObject.proxyParticipantId,
                                                        subscriptionObject.providerParticipantId,
                                                        subscriptionObject);
                                            }
                                        }
                                        /*jslint nomen:false*/
                                    }
                                }
                            }
                        };

                /**
                 * Loads subscriptions
                 *
                 * @name PublicationManager#restore
                 * @function
                 */
                this.restore =
                        function restore(callbackAsync) {
                            if (!isReady()) {
                                throw new Error("PublicationManager is already shut down");
                            }

                            var subscriptions = persistency.getItem(subscriptionPersistenceKey);
                            if (subscriptions && JSON && JSON.parse) {
                                var subscriptionIds =
                                        SubscriptionUtil.deserializeSubscriptionIds(subscriptions), subscriptionId;
                                for (subscriptionId in subscriptionIds) {
                                    if (subscriptionIds.hasOwnProperty(subscriptionId)) {
                                        var item =
                                                persistency
                                                        .getItem(subscriptionIds[subscriptionId]), subscriptionInfo;
                                        if (item !== null && item !== undefined) {
                                            try {
                                                subscriptionInfo = JSON.parse(item);
                                                /*jslint nomen:true*/
                                                if (subscriptionInfo.subscriptionType === SubscriptionInformation.SUBSCRIPTION_TYPE_ATTRIBUTE) {
                                                    // call attribute subscription handler
                                                    this.handleSubscriptionRequest(
                                                        subscriptionInfo.proxyParticipantId,
                                                        subscriptionInfo.providerParticipantId,
                                                        subscriptionInfo,
                                                        callbackAsync);
                                                } else {
                                                    // call broadcast subscription handler
                                                    if (subscriptionInfo.subscriptionType === SubscriptionInformation.SUBSCRIPTION_TYPE_BROADCAST) {
                                                        this.handleBroadcastSubscriptionRequest(
                                                                subscriptionInfo.proxyParticipantId,
                                                                subscriptionInfo.providerParticipantId,
                                                                subscriptionInfo,
                                                                callbackAsync);
                                                    } else {
                                                        this.handleMulticastSubscriptionRequest(
                                                                subscriptionInfo.proxyParticipantId,
                                                                subscriptionInfo.providerParticipantId,
                                                                subscriptionInfo,
                                                                callbackAsync);
                                                    }
                                                }
                                                /*jslint nomen:false*/
                                            } catch (err) {
                                                throw new Error(err);
                                            }
                                        }
                                    }
                                }
                            }
                        };

                this.hasMulticastSubscriptions = function() {
                    return Object.keys(multicastSubscriptions).length > 0;
                };

                this.hasSubscriptions = function() {
                    var hasSubscriptionInfos = Object.keys(subscriptionInfos).length > 0;

                    var hasQueuedSubscriptionInfos = Object.keys(queuedSubscriptionInfos).length > 0;

                    var hasQueuedProviderParticipantIdToSubscriptionRequestsMapping = Object.keys(queuedProviderParticipantIdToSubscriptionRequestsMapping).length > 0;

                    var hasOnChangeProviderAttributeToSubscriptions = Object.keys(onChangeProviderAttributeToSubscriptions).length > 0;

                    var hasOnChangeProviderEventToSubscriptions = Object.keys(onChangeProviderEventToSubscriptions).length > 0;

                    return hasSubscriptionInfos ||
                           hasQueuedSubscriptionInfos ||
                           hasQueuedProviderParticipantIdToSubscriptionRequestsMapping ||
                           hasOnChangeProviderAttributeToSubscriptions ||
                           hasOnChangeProviderEventToSubscriptions ||
                           this.hasMulticastSubscriptions();
                };

                /**
                 * Shutdown the publication manager
                 *
                 * @function
                 * @name PublicationManager#shutdown
                 */
                this.shutdown = function shutdown() {
                    var subscriptionId;
                    for (subscriptionId in subscriptionInfos) {
                        if (subscriptionInfos.hasOwnProperty(subscriptionId)) {
                            var subscriptionInfo = subscriptionInfos[subscriptionId];
                            if (subscriptionInfo.subscriptionInterval !== undefined) {
                                LongTimer.clearTimeout(subscriptionInfo.subscriptionInterval);
                            }
                            if (subscriptionInfo.onChangeDebounce !== undefined) {
                                LongTimer.clearTimeout(subscriptionInfo.onChangeDebounce);
                            }
                        }
                    }
                    started = false;
                };
            }

            PublicationManager.SUBSCRIPTIONS_STORAGE_PREFIX = "subscriptions";
            return PublicationManager;
        });<|MERGE_RESOLUTION|>--- conflicted
+++ resolved
@@ -972,11 +972,6 @@
                                             providerParticipantId,
                                             subscriptionRequest);
 
-<<<<<<< HEAD
-                            var subscriptionId = subscriptionInfo.subscriptionId;
-
-=======
->>>>>>> 8c5e1e93
                             // in case the subscriptionId is already used in a previous
                             // subscription, remove this one
                             removeSubscription(subscriptionId, true);
