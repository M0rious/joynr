--- conflicted
+++ resolved
@@ -32,10 +32,7 @@
                                          @Assisted("proxyParticipantId") String proxyParticipantId,
                                          DiscoveryQos discoveryQos,
                                          MessagingQos messagingQos,
-<<<<<<< HEAD
-                                         ShutdownNotifier shutdownNotifier);
-=======
+                                         ShutdownNotifier shutdownNotifier,
                                          StatelessAsyncCallback statelessAsyncCallback);
->>>>>>> 442cb36d
 
 }