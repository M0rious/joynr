package io.joynr.dispatching.subscription;

/*
 * #%L
 * %%
 * Copyright (C) 2011 - 2016 BMW Car IT GmbH
 * %%
 * Licensed under the Apache License, Version 2.0 (the "License");
 * you may not use this file except in compliance with the License.
 * You may obtain a copy of the License at
 * 
 *      http://www.apache.org/licenses/LICENSE-2.0
 * 
 * Unless required by applicable law or agreed to in writing, software
 * distributed under the License is distributed on an "AS IS" BASIS,
 * WITHOUT WARRANTIES OR CONDITIONS OF ANY KIND, either express or implied.
 * See the License for the specific language governing permissions and
 * limitations under the License.
 * #L%
 */

import static io.joynr.runtime.JoynrInjectionConstants.JOYNR_SCHEDULER_CLEANUP;

import java.lang.reflect.InvocationTargetException;
import java.lang.reflect.Method;
import java.util.ArrayList;
import java.util.List;
import java.util.Map;
import java.util.Map.Entry;
import java.util.Set;
import java.util.UUID;
import java.util.concurrent.ConcurrentMap;
import java.util.concurrent.ScheduledExecutorService;
import java.util.concurrent.ScheduledFuture;
import java.util.concurrent.TimeUnit;
import java.util.regex.Pattern;

import com.google.common.collect.Maps;
import com.google.common.collect.Sets;
import com.google.inject.Inject;
import com.google.inject.Singleton;
import com.google.inject.name.Named;
import io.joynr.dispatching.Dispatcher;
import io.joynr.exceptions.JoynrRuntimeException;
import io.joynr.messaging.MessagingQos;
import io.joynr.messaging.util.MulticastWildcardRegexFactory;
import io.joynr.proxy.Future;
import io.joynr.proxy.invocation.AttributeSubscribeInvocation;
import io.joynr.proxy.invocation.BroadcastSubscribeInvocation;
import io.joynr.proxy.invocation.MulticastSubscribeInvocation;
import io.joynr.proxy.invocation.SubscriptionInvocation;
import io.joynr.pubsub.HeartbeatSubscriptionInformation;
import io.joynr.pubsub.SubscriptionQos;
import io.joynr.pubsub.subscription.AttributeSubscriptionListener;
import io.joynr.pubsub.subscription.BroadcastSubscriptionListener;
import joynr.BroadcastSubscriptionRequest;
import joynr.MulticastSubscriptionRequest;
import joynr.SubscriptionReply;
import joynr.SubscriptionRequest;
import joynr.SubscriptionStop;
import joynr.types.DiscoveryEntryWithMetaInfo;

import org.slf4j.Logger;
import org.slf4j.LoggerFactory;

@Singleton
public class SubscriptionManagerImpl implements SubscriptionManager {

    private ConcurrentMap<String, AttributeSubscriptionListener<?>> subscriptionListenerDirectory;
    private ConcurrentMap<String, BroadcastSubscriptionListener> broadcastSubscriptionListenerDirectory;
    private ConcurrentMap<Pattern, Set<String>> multicastSubscribersDirectory;
    private ConcurrentMap<String, Future<String>> subscriptionFutureMap;
    private ConcurrentMap<String, Class<?>> subscriptionTypes;
    private ConcurrentMap<String, Class<?>[]> unicastBroadcastTypes;
    private ConcurrentMap<Pattern, Class<?>[]> multicastBroadcastTypes;
    private ConcurrentMap<String, PubSubState> subscriptionStates;
    private ConcurrentMap<String, MissedPublicationTimer> missedPublicationTimers;
    private ConcurrentMap<String, ScheduledFuture<?>> subscriptionEndFutures; // These futures will be needed if a
    // subscription
    // should be updated with a new end time

    private static final Logger logger = LoggerFactory.getLogger(SubscriptionManagerImpl.class);
    private ScheduledExecutorService cleanupScheduler;
    private Dispatcher dispatcher;

    private final MulticastWildcardRegexFactory multicastWildcardRegexFactory;

    @Inject
    public SubscriptionManagerImpl(@Named(JOYNR_SCHEDULER_CLEANUP) ScheduledExecutorService cleanupScheduler,
                                   Dispatcher dispatcher,
                                   MulticastWildcardRegexFactory multicastWildcardRegexFactory) {
        this.cleanupScheduler = cleanupScheduler;
        this.dispatcher = dispatcher;
        this.subscriptionListenerDirectory = Maps.newConcurrentMap();
        this.broadcastSubscriptionListenerDirectory = Maps.newConcurrentMap();
        this.multicastSubscribersDirectory = Maps.newConcurrentMap();
        this.subscriptionStates = Maps.newConcurrentMap();
        this.missedPublicationTimers = Maps.newConcurrentMap();
        this.subscriptionEndFutures = Maps.newConcurrentMap();
        this.subscriptionTypes = Maps.newConcurrentMap();
        this.unicastBroadcastTypes = Maps.newConcurrentMap();
        this.multicastBroadcastTypes = Maps.newConcurrentMap();
        this.subscriptionFutureMap = Maps.newConcurrentMap();
        this.multicastWildcardRegexFactory = multicastWildcardRegexFactory;
    }

    // CHECKSTYLE IGNORE ParameterNumber FOR NEXT 1 LINES
    public SubscriptionManagerImpl(ConcurrentMap<String, AttributeSubscriptionListener<?>> attributeSubscriptionDirectory,
                                   ConcurrentMap<String, BroadcastSubscriptionListener> broadcastSubscriptionDirectory,
                                   ConcurrentMap<Pattern, Set<String>> multicastSubscribersDirectory,
                                   ConcurrentMap<String, PubSubState> subscriptionStates,
                                   ConcurrentMap<String, MissedPublicationTimer> missedPublicationTimers,
                                   ConcurrentMap<String, ScheduledFuture<?>> subscriptionEndFutures,
                                   ConcurrentMap<String, Class<?>> subscriptionAttributeTypes,
                                   ConcurrentMap<String, Class<?>[]> unicastBroadcastTypes,
                                   ConcurrentMap<Pattern, Class<?>[]> multicastBroadcastTypes,
                                   ConcurrentMap<String, Future<String>> subscriptionFutureMap,
                                   ScheduledExecutorService cleanupScheduler,
                                   Dispatcher dispatcher,
                                   MulticastWildcardRegexFactory multicastWildcardRegexFactory) {
        super();
        this.subscriptionListenerDirectory = attributeSubscriptionDirectory;
        this.broadcastSubscriptionListenerDirectory = broadcastSubscriptionDirectory;
        this.multicastSubscribersDirectory = multicastSubscribersDirectory;
        this.subscriptionStates = subscriptionStates;
        this.missedPublicationTimers = missedPublicationTimers;
        this.subscriptionEndFutures = subscriptionEndFutures;
        this.subscriptionTypes = subscriptionAttributeTypes;
        this.unicastBroadcastTypes = unicastBroadcastTypes;
        this.multicastBroadcastTypes = multicastBroadcastTypes;
        this.cleanupScheduler = cleanupScheduler;
        this.dispatcher = dispatcher;
        this.subscriptionFutureMap = subscriptionFutureMap;
        this.multicastWildcardRegexFactory = multicastWildcardRegexFactory;
    }

    private void cancelExistingSubscriptionEndRunnable(String subscriptionId) {
        ScheduledFuture<?> scheduledFuture = subscriptionEndFutures.get(subscriptionId);
        if (scheduledFuture != null) {
            scheduledFuture.cancel(false);
        }
    }

    private void registerSubscription(final SubscriptionQos qos, String subscriptionId) {

        cancelExistingSubscriptionEndRunnable(subscriptionId);

        PubSubState subState = new PubSubState();
        subState.updateTimeOfLastPublication();
        subscriptionStates.put(subscriptionId, subState);

        long expiryDate = qos.getExpiryDateMs();
        logger.info("subscription: {} expiryDate: "
                            + (expiryDate == SubscriptionQos.NO_EXPIRY_DATE ? "never" : expiryDate
                                    - System.currentTimeMillis()),
                    subscriptionId);

        if (expiryDate != SubscriptionQos.NO_EXPIRY_DATE) {
            SubscriptionEndRunnable endRunnable = new SubscriptionEndRunnable(subscriptionId);
            ScheduledFuture<?> subscriptionEndFuture = cleanupScheduler.schedule(endRunnable,
                                                                                 expiryDate,
                                                                                 TimeUnit.MILLISECONDS);
            subscriptionEndFutures.put(subscriptionId, subscriptionEndFuture);
        }
    }

    @Override
    public void registerAttributeSubscription(String fromParticipantId,
<<<<<<< HEAD
                                              Set<DiscoveryEntryWithMetaInfo> toDiscoveryEntries,
                                              AttributeSubscribeInvocation request) {
        if (!request.hasSubscriptionId()) {
            request.setSubscriptionId(UUID.randomUUID().toString());
        }
        SubscriptionQos qos = request.getQos();
        registerSubscription(qos, request.getSubscriptionId());
        logger.info("Attribute subscription registered with Id: " + request.getSubscriptionId());
        subscriptionTypes.put(request.getSubscriptionId(), request.getAttributeTypeReference());
        subscriptionListenerDirectory.put(request.getSubscriptionId(), request.getAttributeSubscriptionListener());
        subscriptionFutureMap.put(request.getSubscriptionId(), request.getFuture());

        if (qos instanceof HeartbeatSubscriptionInformation) {
            HeartbeatSubscriptionInformation heartbeat = (HeartbeatSubscriptionInformation) qos;

            // alerts only if alert after interval > 0
            if (heartbeat.getAlertAfterIntervalMs() > 0) {

                logger.info("Will notify if updates are missed.");

                missedPublicationTimers.put(request.getSubscriptionId(),
                                            new MissedPublicationTimer(qos.getExpiryDateMs(),
                                                                       heartbeat.getPeriodMs(),
                                                                       heartbeat.getAlertAfterIntervalMs(),
                                                                       request.getAttributeSubscriptionListener(),
                                                                       subscriptionStates.get(request.getSubscriptionId()),
                                                                       request.getSubscriptionId()));
            }
        }

        SubscriptionRequest requestObject = new SubscriptionRequest(request.getSubscriptionId(),
                                                                    request.getAttributeName(),
                                                                    request.getQos());

        MessagingQos messagingQos = new MessagingQos();
        if (qos.getExpiryDateMs() == SubscriptionQos.NO_EXPIRY_DATE) {
            messagingQos.setTtl_ms(SubscriptionQos.INFINITE_SUBSCRIPTION);
        } else {
            messagingQos.setTtl_ms(qos.getExpiryDateMs() - System.currentTimeMillis());
        }

        // TODO pass the future to the messageSender and set the error state when exceptions are thrown
        dispatcher.sendSubscriptionRequest(fromParticipantId, toDiscoveryEntries, requestObject, messagingQos, false);
=======
                                              Set<String> toParticipantIds,
                                              final AttributeSubscribeInvocation request) {
        registerSubscription(fromParticipantId,
                             toParticipantIds,
                             request,
                             new RegisterDataAndCreateSubscriptionRequest() {
                                 @Override
                                 public SubscriptionRequest execute() {
                                     SubscriptionQos qos = request.getQos();
                                     logger.debug("Attribute subscription registered with Id: "
                                             + request.getSubscriptionId());
                                     subscriptionTypes.put(request.getSubscriptionId(),
                                                           request.getAttributeTypeReference());
                                     subscriptionListenerDirectory.put(request.getSubscriptionId(),
                                                                       request.getAttributeSubscriptionListener());
                                     subscriptionFutureMap.put(request.getSubscriptionId(), request.getFuture());

                                     if (qos instanceof HeartbeatSubscriptionInformation) {
                                         HeartbeatSubscriptionInformation heartbeat = (HeartbeatSubscriptionInformation) qos;

                                         // alerts only if alert after interval > 0
                                         if (heartbeat.getAlertAfterIntervalMs() > 0) {

                                             logger.info("Will notify if updates are missed.");

                                             missedPublicationTimers.put(request.getSubscriptionId(),
                                                                         new MissedPublicationTimer(qos.getExpiryDateMs(),
                                                                                                    heartbeat.getPeriodMs(),
                                                                                                    heartbeat.getAlertAfterIntervalMs(),
                                                                                                    request.getAttributeSubscriptionListener(),
                                                                                                    subscriptionStates.get(request.getSubscriptionId()),
                                                                                                    request.getSubscriptionId()));
                                         }
                                     }

                                     return new SubscriptionRequest(request.getSubscriptionId(),
                                                                    request.getAttributeName(),
                                                                    request.getQos());
                                 }
                             });
>>>>>>> af86fcfc

    }

    @Override
    public void registerBroadcastSubscription(String fromParticipantId,
<<<<<<< HEAD
                                              Set<DiscoveryEntryWithMetaInfo> toDiscoveryEntries,
                                              BroadcastSubscribeInvocation request) {
        if (!request.hasSubscriptionId()) {
            request.setSubscriptionId(UUID.randomUUID().toString());
        }
        String subscriptionId = request.getSubscriptionId();
        subscriptionFutureMap.put(subscriptionId, request.getFuture());

        registerSubscription(request.getQos(), subscriptionId);
        logger.info("Attribute subscription registered with Id: " + subscriptionId);
        subscriptionBroadcastTypes.put(subscriptionId, request.getOutParameterTypes());
        broadcastSubscriptionListenerDirectory.put(subscriptionId, request.getBroadcastSubscriptionListener());

        SubscriptionRequest requestObject = new BroadcastSubscriptionRequest(request.getSubscriptionId(),
=======
                                              Set<String> toParticipantIds,
                                              final BroadcastSubscribeInvocation request) {
        registerSubscription(fromParticipantId,
                             toParticipantIds,
                             request,
                             new RegisterDataAndCreateSubscriptionRequest() {
                                 @Override
                                 public SubscriptionRequest execute() {
                                     String subscriptionId = request.getSubscriptionId();
                                     logger.debug("Broadcast subscription registered with Id: " + subscriptionId);
                                     unicastBroadcastTypes.put(subscriptionId, request.getOutParameterTypes());
                                     broadcastSubscriptionListenerDirectory.put(subscriptionId,
                                                                                request.getBroadcastSubscriptionListener());
                                     return new BroadcastSubscriptionRequest(request.getSubscriptionId(),
>>>>>>> af86fcfc
                                                                             request.getBroadcastName(),
                                                                             request.getFilterParameters(),
                                                                             request.getQos());
                                 }
                             });
    }

    @Override
    public void registerMulticastSubscription(String fromParticipantId,
                                              Set<String> toParticipantIds,
                                              final MulticastSubscribeInvocation multicastSubscribeInvocation) {
        for (String toParticipantId : toParticipantIds) {
            final String multicastId = MulticastIdUtil.createMulticastId(toParticipantId,
                                                                         multicastSubscribeInvocation.getSubscriptionName(),
                                                                         multicastSubscribeInvocation.getPartitions());
            registerSubscription(fromParticipantId,
                                 toParticipantIds,
                                 multicastSubscribeInvocation,
                                 new RegisterDataAndCreateSubscriptionRequest() {
                                     @Override
                                     public SubscriptionRequest execute() {
                                         String subscriptionId = multicastSubscribeInvocation.getSubscriptionId();
                                         logger.debug("Multicast subscription registered with Id: " + subscriptionId);
                                         Pattern multicastIdPattern = multicastWildcardRegexFactory.createIdPattern(multicastId);
                                         if (!multicastSubscribersDirectory.containsKey(multicastIdPattern)) {
                                             multicastSubscribersDirectory.putIfAbsent(multicastIdPattern,
                                                                                       Sets.<String> newHashSet());
                                         }
                                         multicastSubscribersDirectory.get(multicastIdPattern).add(subscriptionId);
                                         multicastBroadcastTypes.putIfAbsent(multicastIdPattern,
                                                                             multicastSubscribeInvocation.getOutParameterTypes());
                                         broadcastSubscriptionListenerDirectory.put(subscriptionId,
                                                                                    multicastSubscribeInvocation.getListener());
                                         return new MulticastSubscriptionRequest(multicastId,
                                                                                 multicastSubscribeInvocation.getSubscriptionId(),
                                                                                 multicastSubscribeInvocation.getSubscriptionName(),
                                                                                 multicastSubscribeInvocation.getQos());
                                     }
                                 });
        }
    }

    private static interface RegisterDataAndCreateSubscriptionRequest {
        SubscriptionRequest execute();
    }

    private void registerSubscription(String fromParticipantId,
                                      Set<String> toParticipantIds,
                                      SubscriptionInvocation subscriptionInvocation,
                                      RegisterDataAndCreateSubscriptionRequest registerDataAndCreateSubscriptionRequest) {
        if (!subscriptionInvocation.hasSubscriptionId()) {
            subscriptionInvocation.setSubscriptionId(UUID.randomUUID().toString());
        }
        String subscriptionId = subscriptionInvocation.getSubscriptionId();
        subscriptionFutureMap.put(subscriptionId, subscriptionInvocation.getFuture());
        registerSubscription(subscriptionInvocation.getQos(), subscriptionId);

        SubscriptionRequest subscriptionRequest = registerDataAndCreateSubscriptionRequest.execute();

        MessagingQos messagingQos = new MessagingQos();
        SubscriptionQos qos = subscriptionRequest.getQos();
        if (qos.getExpiryDateMs() == SubscriptionQos.NO_EXPIRY_DATE) {
            messagingQos.setTtl_ms(SubscriptionQos.INFINITE_SUBSCRIPTION);
        } else {
            messagingQos.setTtl_ms(qos.getExpiryDateMs() - System.currentTimeMillis());
        }

<<<<<<< HEAD
        dispatcher.sendSubscriptionRequest(fromParticipantId, toDiscoveryEntries, requestObject, messagingQos, true);
=======
        dispatcher.sendSubscriptionRequest(fromParticipantId, toParticipantIds, subscriptionRequest, messagingQos);
>>>>>>> af86fcfc
    }

    @Override
    public void unregisterSubscription(String fromParticipantId,
                                       Set<DiscoveryEntryWithMetaInfo> toDiscoveryEntries,
                                       String subscriptionId,
                                       MessagingQos qosSettings) {
        PubSubState subscriptionState = subscriptionStates.get(subscriptionId);
        if (subscriptionState != null) {
            logger.info("Called unregister / unsubscribe on subscription id= " + subscriptionId);
            removeSubscription(subscriptionId);
        } else {
            logger.info("Called unregister on a non/no longer existent subscription, used id= " + subscriptionId);
        }

        SubscriptionStop subscriptionStop = new SubscriptionStop(subscriptionId);

        dispatcher.sendSubscriptionStop(fromParticipantId,
                                        toDiscoveryEntries,
                                        subscriptionStop,
                                        new MessagingQos(qosSettings));
    }

    @Override
    public void handleBroadcastPublication(String subscriptionId, Object[] broadcastValues) {
        BroadcastSubscriptionListener broadcastSubscriptionListener = getBroadcastSubscriptionListener(subscriptionId);

        try {
            Class<?>[] broadcastTypes = getParameterTypesForBroadcastPublication(broadcastValues);
            Method receive = broadcastSubscriptionListener.getClass().getDeclaredMethod("onReceive", broadcastTypes);
            if (!receive.isAccessible()) {
                receive.setAccessible(true);
            }
            receive.invoke(broadcastSubscriptionListener, broadcastValues);

        } catch (IllegalAccessException | InvocationTargetException | NoSuchMethodException | SecurityException e) {
            logger.error("Broadcast publication could not be processed", e);
        }
    }

    @Override
    public void handleMulticastPublication(String multicastId, Object[] publicizedValues) {
        for (Map.Entry<Pattern, Set<String>> entry : multicastSubscribersDirectory.entrySet()) {
            if (entry.getKey().matcher(multicastId).matches()) {
                for (String subscriptionId : entry.getValue()) {
                    handleBroadcastPublication(subscriptionId, publicizedValues);
                }
            }
        }
    }

    @Override
    public <T> void handleAttributePublication(String subscriptionId, T attributeValue) {
        touchSubscriptionState(subscriptionId);
        AttributeSubscriptionListener<T> listener = getSubscriptionListener(subscriptionId);
        if (listener == null) {
            logger.error("No subscription listener found for incoming publication!");
        } else {
            listener.onReceive(attributeValue);
        }
    }

    @Override
    public <T> void handleAttributePublicationError(String subscriptionId, JoynrRuntimeException error) {
        touchSubscriptionState(subscriptionId);
        AttributeSubscriptionListener<T> listener = getSubscriptionListener(subscriptionId);
        if (listener == null) {
            logger.error("No subscription listener found for incoming publication!");
        } else {
            listener.onError(error);
        }
    }

    @Override
    public void handleSubscriptionReply(final SubscriptionReply subscriptionReply) {
        String subscriptionId = subscriptionReply.getSubscriptionId();

        if (subscriptionReply.getError() == null) {
            if (subscriptionFutureMap.containsKey(subscriptionId)) {
                subscriptionFutureMap.remove(subscriptionId).onSuccess(subscriptionId);
            }

            if (subscriptionListenerDirectory.containsKey(subscriptionId)) {
                subscriptionListenerDirectory.get(subscriptionId).onSubscribed(subscriptionId);
            } else if (broadcastSubscriptionListenerDirectory.containsKey(subscriptionId)) {
                broadcastSubscriptionListenerDirectory.get(subscriptionId).onSubscribed(subscriptionId);
            } else {
                logger.warn("No subscription listener found for incoming subscription reply for subscription ID {}!",
                            subscriptionId);
            }
        } else {
            logger.debug("Handling subscription reply with error: {}", subscriptionReply.getError());
            if (subscriptionFutureMap.containsKey(subscriptionId)) {
                subscriptionFutureMap.remove(subscriptionId).onFailure(subscriptionReply.getError());
            }

            if (subscriptionListenerDirectory.containsKey(subscriptionId)) {
                subscriptionListenerDirectory.remove(subscriptionId).onError(subscriptionReply.getError());
            } else if (broadcastSubscriptionListenerDirectory.containsKey(subscriptionId)) {
                broadcastSubscriptionListenerDirectory.remove(subscriptionId).onError(subscriptionReply.getError());
            } else {
                logger.warn("No subscription listener found for incoming subscription reply for subscription ID {}! Error message: {}",
                            subscriptionId,
                            subscriptionReply.getError().getMessage());
            }
            subscriptionTypes.remove(subscriptionId);
        }
    }

    @Override
    public void touchSubscriptionState(final String subscriptionId) {
        logger.info("Touching subscription state for id=" + subscriptionId);
        if (!subscriptionStates.containsKey(subscriptionId)) {
            logger.debug("No subscription state found for id: " + subscriptionId);
            return;
        }
        PubSubState subscriptionState = subscriptionStates.get(subscriptionId);
        subscriptionState.updateTimeOfLastPublication();
    }

    @SuppressWarnings("unchecked")
    @Override
    public <T> AttributeSubscriptionListener<T> getSubscriptionListener(final String subscriptionId) {
        if (!subscriptionStates.containsKey(subscriptionId)
                || !subscriptionListenerDirectory.containsKey(subscriptionId)) {
            logger.error("Received publication for not existing subscription callback with id=" + subscriptionId);
        }
        return (AttributeSubscriptionListener<T>) subscriptionListenerDirectory.get(subscriptionId);

    }

    @Override
    public BroadcastSubscriptionListener getBroadcastSubscriptionListener(String subscriptionId) {
        if (!subscriptionStates.containsKey(subscriptionId)
                || !broadcastSubscriptionListenerDirectory.containsKey(subscriptionId)) {
            logger.error("Received publication for not existing subscription callback with id=" + subscriptionId);
        }
        return broadcastSubscriptionListenerDirectory.get(subscriptionId);

    }

    @Override
    public boolean isBroadcast(String subscriptionId) {
        return broadcastSubscriptionListenerDirectory.containsKey(subscriptionId);
    }

    @Override
    public Class<?> getAttributeType(final String subscriptionId) {
        return subscriptionTypes.get(subscriptionId);
    }

    @Override
    public Class<?>[] getUnicastPublicationOutParameterTypes(String subscriptionId) {
        return unicastBroadcastTypes.get(subscriptionId);
    }

    @Override
    public Class<?>[] getMulticastPublicationOutParameterTypes(String multicastId) {
        Class<?>[] outParamterTypes = null;
        for (Map.Entry<Pattern, Class<?>[]> entry : multicastBroadcastTypes.entrySet()) {
            if (entry.getKey().matcher(multicastId).matches()) {
                outParamterTypes = entry.getValue();
                break;
            }
        }
        return outParamterTypes;
    }

    private void removeSubscription(String subscriptionId) {
        if (missedPublicationTimers.containsKey(subscriptionId)) {
            missedPublicationTimers.get(subscriptionId).cancel();
            missedPublicationTimers.remove(subscriptionId);
        }
        ScheduledFuture<?> future = subscriptionEndFutures.remove(subscriptionId);
        if (future != null) {
            future.cancel(true);
        }
        subscriptionStates.remove(subscriptionId);
        subscriptionListenerDirectory.remove(subscriptionId);
        unicastBroadcastTypes.remove(subscriptionId);
        broadcastSubscriptionListenerDirectory.remove(subscriptionId);
        for (Entry<Pattern, Set<String>> entry : multicastSubscribersDirectory.entrySet()) {
            Set<String> subscriptionIds = entry.getValue();
            subscriptionIds.remove(subscriptionId);
            if (subscriptionIds.isEmpty()) {
                multicastBroadcastTypes.remove(entry.getKey());
            }
        }
        subscriptionTypes.remove(subscriptionId);
    }

    private Class<?>[] getParameterTypesForBroadcastPublication(Object[] broadcastValues) {
        List<Class<?>> parameterTypes = new ArrayList<Class<?>>(broadcastValues.length);
        for (int i = 0; i < broadcastValues.length; i++) {
            parameterTypes.add(broadcastValues[i].getClass());
        }
        return parameterTypes.toArray(new Class<?>[parameterTypes.size()]);
    }

    class SubscriptionEndRunnable implements Runnable {
        private String subscriptionId;

        public SubscriptionEndRunnable(String subscriptionId) {
            super();
            this.subscriptionId = subscriptionId;
        }

        @Override
        public void run() {
            // subscription expired, stop the missed publication timer and remove it from the maps
            removeSubscription(subscriptionId);
        }

    }
}<|MERGE_RESOLUTION|>--- conflicted
+++ resolved
@@ -166,55 +166,10 @@
 
     @Override
     public void registerAttributeSubscription(String fromParticipantId,
-<<<<<<< HEAD
                                               Set<DiscoveryEntryWithMetaInfo> toDiscoveryEntries,
-                                              AttributeSubscribeInvocation request) {
-        if (!request.hasSubscriptionId()) {
-            request.setSubscriptionId(UUID.randomUUID().toString());
-        }
-        SubscriptionQos qos = request.getQos();
-        registerSubscription(qos, request.getSubscriptionId());
-        logger.info("Attribute subscription registered with Id: " + request.getSubscriptionId());
-        subscriptionTypes.put(request.getSubscriptionId(), request.getAttributeTypeReference());
-        subscriptionListenerDirectory.put(request.getSubscriptionId(), request.getAttributeSubscriptionListener());
-        subscriptionFutureMap.put(request.getSubscriptionId(), request.getFuture());
-
-        if (qos instanceof HeartbeatSubscriptionInformation) {
-            HeartbeatSubscriptionInformation heartbeat = (HeartbeatSubscriptionInformation) qos;
-
-            // alerts only if alert after interval > 0
-            if (heartbeat.getAlertAfterIntervalMs() > 0) {
-
-                logger.info("Will notify if updates are missed.");
-
-                missedPublicationTimers.put(request.getSubscriptionId(),
-                                            new MissedPublicationTimer(qos.getExpiryDateMs(),
-                                                                       heartbeat.getPeriodMs(),
-                                                                       heartbeat.getAlertAfterIntervalMs(),
-                                                                       request.getAttributeSubscriptionListener(),
-                                                                       subscriptionStates.get(request.getSubscriptionId()),
-                                                                       request.getSubscriptionId()));
-            }
-        }
-
-        SubscriptionRequest requestObject = new SubscriptionRequest(request.getSubscriptionId(),
-                                                                    request.getAttributeName(),
-                                                                    request.getQos());
-
-        MessagingQos messagingQos = new MessagingQos();
-        if (qos.getExpiryDateMs() == SubscriptionQos.NO_EXPIRY_DATE) {
-            messagingQos.setTtl_ms(SubscriptionQos.INFINITE_SUBSCRIPTION);
-        } else {
-            messagingQos.setTtl_ms(qos.getExpiryDateMs() - System.currentTimeMillis());
-        }
-
-        // TODO pass the future to the messageSender and set the error state when exceptions are thrown
-        dispatcher.sendSubscriptionRequest(fromParticipantId, toDiscoveryEntries, requestObject, messagingQos, false);
-=======
-                                              Set<String> toParticipantIds,
                                               final AttributeSubscribeInvocation request) {
         registerSubscription(fromParticipantId,
-                             toParticipantIds,
+                             toDiscoveryEntries,
                              request,
                              new RegisterDataAndCreateSubscriptionRequest() {
                                  @Override
@@ -251,32 +206,15 @@
                                                                     request.getQos());
                                  }
                              });
->>>>>>> af86fcfc
 
     }
 
     @Override
     public void registerBroadcastSubscription(String fromParticipantId,
-<<<<<<< HEAD
                                               Set<DiscoveryEntryWithMetaInfo> toDiscoveryEntries,
-                                              BroadcastSubscribeInvocation request) {
-        if (!request.hasSubscriptionId()) {
-            request.setSubscriptionId(UUID.randomUUID().toString());
-        }
-        String subscriptionId = request.getSubscriptionId();
-        subscriptionFutureMap.put(subscriptionId, request.getFuture());
-
-        registerSubscription(request.getQos(), subscriptionId);
-        logger.info("Attribute subscription registered with Id: " + subscriptionId);
-        subscriptionBroadcastTypes.put(subscriptionId, request.getOutParameterTypes());
-        broadcastSubscriptionListenerDirectory.put(subscriptionId, request.getBroadcastSubscriptionListener());
-
-        SubscriptionRequest requestObject = new BroadcastSubscriptionRequest(request.getSubscriptionId(),
-=======
-                                              Set<String> toParticipantIds,
                                               final BroadcastSubscribeInvocation request) {
         registerSubscription(fromParticipantId,
-                             toParticipantIds,
+                             toDiscoveryEntries,
                              request,
                              new RegisterDataAndCreateSubscriptionRequest() {
                                  @Override
@@ -287,7 +225,6 @@
                                      broadcastSubscriptionListenerDirectory.put(subscriptionId,
                                                                                 request.getBroadcastSubscriptionListener());
                                      return new BroadcastSubscriptionRequest(request.getSubscriptionId(),
->>>>>>> af86fcfc
                                                                              request.getBroadcastName(),
                                                                              request.getFilterParameters(),
                                                                              request.getQos());
@@ -297,14 +234,14 @@
 
     @Override
     public void registerMulticastSubscription(String fromParticipantId,
-                                              Set<String> toParticipantIds,
+                                              Set<DiscoveryEntryWithMetaInfo> toDiscoveryEntries,
                                               final MulticastSubscribeInvocation multicastSubscribeInvocation) {
-        for (String toParticipantId : toParticipantIds) {
-            final String multicastId = MulticastIdUtil.createMulticastId(toParticipantId,
+        for (DiscoveryEntryWithMetaInfo toDiscoveryEntry : toDiscoveryEntries) {
+            final String multicastId = MulticastIdUtil.createMulticastId(toDiscoveryEntry.getParticipantId(),
                                                                          multicastSubscribeInvocation.getSubscriptionName(),
                                                                          multicastSubscribeInvocation.getPartitions());
             registerSubscription(fromParticipantId,
-                                 toParticipantIds,
+                                 toDiscoveryEntries,
                                  multicastSubscribeInvocation,
                                  new RegisterDataAndCreateSubscriptionRequest() {
                                      @Override
@@ -335,7 +272,7 @@
     }
 
     private void registerSubscription(String fromParticipantId,
-                                      Set<String> toParticipantIds,
+                                      Set<DiscoveryEntryWithMetaInfo> toDiscoveryEntries,
                                       SubscriptionInvocation subscriptionInvocation,
                                       RegisterDataAndCreateSubscriptionRequest registerDataAndCreateSubscriptionRequest) {
         if (!subscriptionInvocation.hasSubscriptionId()) {
@@ -355,11 +292,7 @@
             messagingQos.setTtl_ms(qos.getExpiryDateMs() - System.currentTimeMillis());
         }
 
-<<<<<<< HEAD
-        dispatcher.sendSubscriptionRequest(fromParticipantId, toDiscoveryEntries, requestObject, messagingQos, true);
-=======
-        dispatcher.sendSubscriptionRequest(fromParticipantId, toParticipantIds, subscriptionRequest, messagingQos);
->>>>>>> af86fcfc
+        dispatcher.sendSubscriptionRequest(fromParticipantId, toDiscoveryEntries, subscriptionRequest, messagingQos);
     }
 
     @Override
