package io.joynr.dispatching;

/*
 * #%L
 * %%
 * Copyright (C) 2011 - 2016 BMW Car IT GmbH
 * %%
 * Licensed under the Apache License, Version 2.0 (the "License");
 * you may not use this file except in compliance with the License.
 * You may obtain a copy of the License at
 * 
 *      http://www.apache.org/licenses/LICENSE-2.0
 * 
 * Unless required by applicable law or agreed to in writing, software
 * distributed under the License is distributed on an "AS IS" BASIS,
 * WITHOUT WARRANTIES OR CONDITIONS OF ANY KIND, either express or implied.
 * See the License for the specific language governing permissions and
 * limitations under the License.
 * #L%
 */

import java.io.IOException;
import java.util.Date;
import java.util.List;
import java.util.Map;
import java.util.Set;

import javax.inject.Singleton;

import com.fasterxml.jackson.core.type.TypeReference;
import com.fasterxml.jackson.databind.ObjectMapper;
import com.google.inject.Inject;
import io.joynr.dispatching.subscription.PublicationManager;
import io.joynr.dispatching.subscription.SubscriptionManager;
import io.joynr.exceptions.JoynrException;
import io.joynr.exceptions.JoynrRuntimeException;
import io.joynr.messaging.MessagingQos;
import io.joynr.messaging.routing.MessageRouter;
import io.joynr.provider.ProviderCallback;
import joynr.JoynrMessage;
import joynr.MulticastPublication;
import joynr.MulticastSubscriptionRequest;
import joynr.OneWayRequest;
import joynr.Reply;
import joynr.Request;
import joynr.SubscriptionPublication;
import joynr.SubscriptionReply;
import joynr.SubscriptionRequest;
import joynr.SubscriptionStop;
import joynr.types.DiscoveryEntryWithMetaInfo;

import org.slf4j.Logger;
import org.slf4j.LoggerFactory;

public class DispatcherImpl implements Dispatcher {

    private static final Logger logger = LoggerFactory.getLogger(DispatcherImpl.class);
    private final JoynrMessageFactory joynrMessageFactory;
    private RequestReplyManager requestReplyManager;
    private SubscriptionManager subscriptionManager;
    private PublicationManager publicationManager;
    private final MessageRouter messageRouter;
    private ObjectMapper objectMapper;

    @Inject
    @Singleton
    // CHECKSTYLE:OFF
    public DispatcherImpl(RequestReplyManager requestReplyManager,
                          SubscriptionManager subscriptionManager,
                          PublicationManager publicationManager,
                          MessageRouter messageRouter,
                          JoynrMessageFactory joynrMessageFactory,
                          ObjectMapper objectMapper) {
        this.requestReplyManager = requestReplyManager;
        this.subscriptionManager = subscriptionManager;
        this.publicationManager = publicationManager;
        this.messageRouter = messageRouter;
        this.joynrMessageFactory = joynrMessageFactory;
        this.objectMapper = objectMapper;
    }

    // CHECKSTYLE:ON

    @Override
    public void sendSubscriptionRequest(String fromParticipantId,
                                        Set<DiscoveryEntryWithMetaInfo> toDiscoveryEntries,
                                        SubscriptionRequest subscriptionRequest,
                                        MessagingQos messagingQos) {
        for (DiscoveryEntryWithMetaInfo toDiscoveryEntry : toDiscoveryEntries) {
            JoynrMessage message = joynrMessageFactory.createSubscriptionRequest(fromParticipantId,
                                                                                 toDiscoveryEntry.getParticipantId(),
                                                                                 subscriptionRequest,
                                                                                 messagingQos);

            if (subscriptionRequest instanceof MulticastSubscriptionRequest) {
                String multicastId = ((MulticastSubscriptionRequest) subscriptionRequest).getMulticastId();
                messageRouter.addMulticastReceiver(multicastId, fromParticipantId, toDiscoveryEntry.getParticipantId());
            }
            messageRouter.route(message);
        }
    }

    @Override
    public void sendSubscriptionStop(String fromParticipantId,
                                     Set<DiscoveryEntryWithMetaInfo> toDiscoveryEntries,
                                     SubscriptionStop subscriptionStop,
                                     MessagingQos messagingQos) {
        for (DiscoveryEntryWithMetaInfo toDiscoveryEntry : toDiscoveryEntries) {
            JoynrMessage message = joynrMessageFactory.createSubscriptionStop(fromParticipantId,
                                                                              toDiscoveryEntry.getParticipantId(),
                                                                              subscriptionStop,
                                                                              messagingQos);
            messageRouter.route(message);
        }

    }

    @Override
    public void sendSubscriptionPublication(String fromParticipantId,
                                            Set<String> toParticipantIds,
                                            SubscriptionPublication publication,
                                            MessagingQos messagingQos) {

        for (String toParticipantId : toParticipantIds) {
            JoynrMessage message = joynrMessageFactory.createPublication(fromParticipantId,
                                                                         toParticipantId,
                                                                         publication,
                                                                         messagingQos);
            messageRouter.route(message);
        }
    }

    public void sendReply(final String fromParticipantId,
                          final String toParticipantId,
                          Reply reply,
                          long expiryDateMs,
                          Map<String, String> customHeaders) throws IOException {
        MessagingQos messagingQos = new MessagingQos(expiryDateMs);
        messagingQos.getCustomMessageHeaders().putAll(customHeaders);
        JoynrMessage message = joynrMessageFactory.createReply(fromParticipantId, toParticipantId, reply, messagingQos);
        messageRouter.route(message);
    }

    @Override
    public void sendSubscriptionReply(final String fromParticipantId,
                                      final String toParticipantId,
                                      SubscriptionReply subscriptionReply,
                                      MessagingQos messagingQos) {

        JoynrMessage message = joynrMessageFactory.createSubscriptionReply(fromParticipantId,
                                                                           toParticipantId,
                                                                           subscriptionReply,
                                                                           messagingQos);
        messageRouter.route(message);
    }

    @Override
    public void messageArrived(final JoynrMessage message) {
        if (message == null) {
            logger.error("received message was null");
            return;
        }
        final long expiryDate = message.getExpiryDate();
        final Map<String, String> customHeaders = message.getCustomHeaders();
        if (DispatcherUtils.isExpired(expiryDate)) {
            logger.debug("TTL expired, discarding message : {}", message.toLogMessage());
            return;
        }

        String type = message.getType();
        try {
            if (JoynrMessage.MESSAGE_TYPE_REPLY.equals(type)) {
                Reply reply = objectMapper.readValue(message.getPayload(), Reply.class);
                logger.trace("Parsed reply from message payload :" + message.getPayload());
                handle(reply);
            } else if (JoynrMessage.MESSAGE_TYPE_SUBSCRIPTION_REPLY.equals(type)) {
                SubscriptionReply subscriptionReply = objectMapper.readValue(message.getPayload(),
                                                                             SubscriptionReply.class);
                logger.trace("Parsed subscription reply from message payload :" + message.getPayload());
                handle(subscriptionReply);
            } else if (JoynrMessage.MESSAGE_TYPE_REQUEST.equals(type)) {
                final Request request = objectMapper.readValue(message.getPayload(), Request.class);
                request.setCreatorUserId(message.getCreatorUserId());
                logger.trace("Parsed request from message payload :" + message.getPayload());
                handle(request, message.getFrom(), message.getTo(), expiryDate, customHeaders);
            } else if (JoynrMessage.MESSAGE_TYPE_ONE_WAY.equals(type)) {
                OneWayRequest oneWayRequest = objectMapper.readValue(message.getPayload(), OneWayRequest.class);
                oneWayRequest.setCreatorUserId(message.getCreatorUserId());
                logger.trace("Parsed one way request from message payload :" + message.getPayload());
                handle(oneWayRequest, message.getTo(), expiryDate);
            } else if (JoynrMessage.MESSAGE_TYPE_SUBSCRIPTION_REQUEST.equals(type)
                    || JoynrMessage.MESSAGE_TYPE_BROADCAST_SUBSCRIPTION_REQUEST.equals(type)
                    || JoynrMessage.MESSAGE_TYPE_MULTICAST_SUBSCRIPTION_REQUEST.equals(type)) {
                SubscriptionRequest subscriptionRequest = objectMapper.readValue(message.getPayload(),
                                                                                 SubscriptionRequest.class);
                logger.trace("Parsed subscription request from message payload :" + message.getPayload());
                handle(subscriptionRequest, message.getFrom(), message.getTo());
            } else if (JoynrMessage.MESSAGE_TYPE_SUBSCRIPTION_STOP.equals(type)) {
                SubscriptionStop subscriptionStop = objectMapper.readValue(message.getPayload(), SubscriptionStop.class);
                logger.trace("Parsed subscription stop from message payload :" + message.getPayload());
                handle(subscriptionStop);
            } else if (JoynrMessage.MESSAGE_TYPE_PUBLICATION.equals(type)) {
                SubscriptionPublication publication = objectMapper.readValue(message.getPayload(),
                                                                             SubscriptionPublication.class);
                logger.trace("Parsed publication from message payload :" + message.getPayload());
                handle(publication);
            } else if (JoynrMessage.MESSAGE_TYPE_MULTICAST.equals(type)) {
                MulticastPublication multicastPublication = objectMapper.readValue(message.getPayload(),
                                                                                   MulticastPublication.class);
                logger.trace("Parsed multicast publication from message payload: {}", message.getPayload());
                handle(multicastPublication);
            }
        } catch (IOException e) {
            logger.error("Error parsing payload. msgId: {}. from: {} to: {}. Reason: {}. Discarding joynr message.",
                         new String[]{ message.getFrom(), message.getFrom(), message.getId(), e.getMessage() });
            return;
        }
    }

    private void handle(final Request request,
                        final String fromParticipantId,
                        final String toParticipantId,
                        final long expiryDate,
                        final Map<String, String> customHeaders) {
        requestReplyManager.handleRequest(new ProviderCallback<Reply>() {
            @Override
            public void onSuccess(Reply reply) {
                try {
                    if (!DispatcherUtils.isExpired(expiryDate)) {
                        sendReply(toParticipantId, fromParticipantId, reply, expiryDate, customHeaders);
                    } else {
                        logger.error("Error: reply {} is not send to caller, as the expiryDate of the reply message {} has been reached.",
                                     reply,
                                     new Date(expiryDate));
                    }
                } catch (Exception error) {
                    logger.error("Error processing reply: \r\n {} : error : {}", reply, error);
                }
            }

            @Override
            public void onFailure(JoynrException error) {
<<<<<<< HEAD
                logger.trace("Error processing request: \r\n {} ; error: {}", request, error);
=======
                // do not log ApplicationExceptions as errors: these are not a sign of a system error
                if (error instanceof JoynrRuntimeException) {
                    logger.error("Error processing request: {}", request, error);
                }
>>>>>>> 8d254e60
                Reply reply = new Reply(request.getRequestReplyId(), error);
                try {
                    sendReply(toParticipantId, fromParticipantId, reply, expiryDate, customHeaders);
                } catch (Exception e) {
                    logger.error("Error sending error reply: \r\n {}", reply, e);
                }
            }
        },
                                          toParticipantId,
                                          request,
                                          expiryDate);
    }

    private void handle(Reply reply) {
        requestReplyManager.handleReply(reply);
    }

    private void handle(SubscriptionReply subscriptionReply) {
        subscriptionManager.handleSubscriptionReply(subscriptionReply);
    }

    private void handle(OneWayRequest oneWayRequest, String toParticipantId, final long expiryDate) {
        requestReplyManager.handleOneWayRequest(toParticipantId, oneWayRequest, expiryDate);
    }

    private void handle(SubscriptionRequest subscriptionRequest,
                        final String fromParticipantId,
                        final String toParticipantId) {
        publicationManager.addSubscriptionRequest(fromParticipantId, toParticipantId, subscriptionRequest);
    }

    @Override
    public void shutdown(boolean clear) {
        logger.info("SHUTTING DOWN DispatcherImpl");
    }

    @Override
    public void error(JoynrMessage message, Throwable error) {
        if (message == null) {
            logger.error("error: ", error);
            return;
        }

        String type = message.getType();
        try {
            if (type.equals(JoynrMessage.MESSAGE_TYPE_REQUEST)) {
                Request request = objectMapper.readValue(message.getPayload(), Request.class);
                requestReplyManager.handleError(request, error);
            }
        } catch (IOException e) {
            logger.error("Error extracting payload for message " + message.getId() + ", raw payload: "
                    + message.getPayload(), e.getMessage());
        }
    }

    private Object[] getPublicationValues(Class<?>[] parameterTypes, List<?> publicizedValues) {
        if (parameterTypes.length != publicizedValues.size()) {
            throw new JoynrRuntimeException("number of received out parameter values do not match with the number of out parameter types.");
        }
        Object[] values = new Object[parameterTypes.length];
        for (int i = 0; i < parameterTypes.length; i++) {
            values[i] = objectMapper.convertValue(publicizedValues.get(i), parameterTypes[i]);
        }
        return values;
    }

    private void handle(final SubscriptionPublication publication) {
        try {
            String subscriptionId = publication.getSubscriptionId();
            if (subscriptionManager.isBroadcast(subscriptionId)) {
                Class<?>[] broadcastOutParameterTypes = subscriptionManager.getUnicastPublicationOutParameterTypes(subscriptionId);
                List<?> broadcastOutParamterValues = (List<?>) publication.getResponse();
                Object[] broadcastValues = getPublicationValues(broadcastOutParameterTypes, broadcastOutParamterValues);
                subscriptionManager.handleBroadcastPublication(subscriptionId, broadcastValues);
            } else {
                JoynrRuntimeException error = publication.getError();
                if (error != null) {
                    subscriptionManager.handleAttributePublicationError(subscriptionId, error);
                } else {
                    Class<?> receivedType = subscriptionManager.getAttributeType(subscriptionId);

                    Object attributeValue;
                    if (TypeReference.class.isAssignableFrom(receivedType)) {
                        TypeReference<?> typeRef = (TypeReference<?>) receivedType.newInstance();
                        attributeValue = objectMapper.convertValue(((List<?>) publication.getResponse()).get(0),
                                                                   typeRef);
                    } else {
                        attributeValue = objectMapper.convertValue(((List<?>) publication.getResponse()).get(0),
                                                                   receivedType);
                    }

                    subscriptionManager.handleAttributePublication(subscriptionId, attributeValue);
                }
            }
        } catch (Exception e) {
            logger.error("Error delivering publication: {} : {}", e.getClass(), e.getMessage());
        }
    }

    private void handle(MulticastPublication multicastPublication) {
        try {
            Object[] values = getPublicationValues(subscriptionManager.getMulticastPublicationOutParameterTypes(multicastPublication.getMulticastId()),
                                                   (List<?>) multicastPublication.getResponse());
            subscriptionManager.handleMulticastPublication(multicastPublication.getMulticastId(), values);
        } catch (Exception e) {
            logger.error("Error delivering multicast publication: {} : {}", e.getClass(), e.getMessage());
            logger.trace("Full exception.", e);
        }
    }

    private void handle(SubscriptionStop subscriptionStop) {
        logger.info("Subscription stop received");
        publicationManager.stopPublication(subscriptionStop.getSubscriptionId());
    }

    @Override
    public void sendMulticast(String fromParticipantId,
                              MulticastPublication multicastPublication,
                              MessagingQos messagingQos) {
        JoynrMessage message = joynrMessageFactory.createMulticast(fromParticipantId,
                                                                   multicastPublication,
                                                                   messagingQos);
        messageRouter.route(message);
    }
}<|MERGE_RESOLUTION|>--- conflicted
+++ resolved
@@ -240,14 +240,10 @@
 
             @Override
             public void onFailure(JoynrException error) {
-<<<<<<< HEAD
-                logger.trace("Error processing request: \r\n {} ; error: {}", request, error);
-=======
                 // do not log ApplicationExceptions as errors: these are not a sign of a system error
                 if (error instanceof JoynrRuntimeException) {
                     logger.error("Error processing request: {}", request, error);
                 }
->>>>>>> 8d254e60
                 Reply reply = new Reply(request.getRequestReplyId(), error);
                 try {
                     sendReply(toParticipantId, fromParticipantId, reply, expiryDate, customHeaders);
