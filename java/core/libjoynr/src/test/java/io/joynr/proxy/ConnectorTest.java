--- conflicted
+++ resolved
@@ -55,10 +55,7 @@
 import io.joynr.dispatching.rpc.SynchronizedReplyCaller;
 import io.joynr.dispatching.subscription.SubscriptionManager;
 import io.joynr.exceptions.JoynrIllegalStateException;
-<<<<<<< HEAD
 import io.joynr.exceptions.SubscriptionException;
-=======
->>>>>>> af86fcfc
 import io.joynr.messaging.MessagingQos;
 import io.joynr.messaging.routing.MessageRouter;
 import io.joynr.proxy.ConnectorTest.TestBroadcastInterface.TestBroadcastListener;
@@ -69,6 +66,7 @@
 import io.joynr.pubsub.subscription.AttributeSubscriptionAdapter;
 import io.joynr.pubsub.subscription.AttributeSubscriptionListener;
 import io.joynr.pubsub.subscription.BroadcastSubscriptionListener;
+import joynr.BroadcastFilterParameters;
 import joynr.OnChangeSubscriptionQos;
 import joynr.OneWayRequest;
 import joynr.PeriodicSubscriptionQos;
@@ -147,7 +145,8 @@
 
         @JoynrRpcBroadcast(broadcastName = "testBroadcast")
         abstract Future<String> subscribeToTestBroadcast(TestBroadcastListener subscriptionListener,
-                                                         OnChangeSubscriptionQos subscriptionQos);
+                                                         OnChangeSubscriptionQos subscriptionQos,
+                                                         BroadcastFilterParameters filterParameters);
 
         abstract void unsubscribeFromTestBroadcast(String subscriptionId);
 
@@ -374,9 +373,10 @@
         try {
             Method method = TestBroadcastInterface.class.getDeclaredMethod("subscribeToTestBroadcast",
                                                                            TestBroadcastListener.class,
-                                                                           OnChangeSubscriptionQos.class);
+                                                                           OnChangeSubscriptionQos.class,
+                                                                           BroadcastFilterParameters.class);
             BroadcastSubscribeInvocation invocation = new BroadcastSubscribeInvocation(method, new Object[]{ listener,
-                    subscriptionQos }, null);
+                    subscriptionQos, new BroadcastFilterParameters() }, null);
             connector.executeSubscriptionMethod(invocation);
             verify(subscriptionManager, times(1)).registerBroadcastSubscription(fromParticipantId,
                                                                                 toDiscoveryEntries,
