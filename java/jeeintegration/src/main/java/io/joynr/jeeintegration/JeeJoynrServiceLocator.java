--- conflicted
+++ resolved
@@ -31,21 +31,17 @@
 import javax.ejb.Singleton;
 import javax.inject.Inject;
 
-<<<<<<< HEAD
-import io.joynr.StatelessAsync;
-import io.joynr.proxy.ProxyBuilder;
-import joynr.exceptions.ApplicationException;
-=======
->>>>>>> a03c4862
 import org.slf4j.Logger;
 import org.slf4j.LoggerFactory;
 
 import io.joynr.UsedBy;
+import io.joynr.StatelessAsync;
 import io.joynr.arbitration.DiscoveryQos;
 import io.joynr.exceptions.JoynrRuntimeException;
 import io.joynr.jeeintegration.api.ServiceLocator;
 import io.joynr.messaging.MessagingQos;
 import io.joynr.util.AnnotationUtil;
+import io.joynr.proxy.ProxyBuilder;
 import joynr.exceptions.ApplicationException;
 
 /**
@@ -206,7 +202,7 @@
         if (domains == null || domains.length == 0) {
             throw new JoynrRuntimeException("You must provide at least one domain.");
         }
-        Set<String> domainSet = Sets.newHashSet(domains);
+        Set<String> domainSet = new HashSet(Arrays.asList(domains));
         return new JeeJoynrServiceProxyBuilder<>(serviceInterface, domainSet);
     }
 
