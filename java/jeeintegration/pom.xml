<?xml version="1.0" encoding="UTF-8"?>
<!--
  #%L
  %%
  Copyright (C) 2017 BMW Car IT GmbH
  %%
  Licensed under the Apache License, Version 2.0 (the "License");
  you may not use this file except in compliance with the License.
  You may obtain a copy of the License at
  
	   http://www.apache.org/licenses/LICENSE-2.0
  
  Unless required by applicable law or agreed to in writing, software
  distributed under the License is distributed on an "AS IS" BASIS,
  WITHOUT WARRANTIES OR CONDITIONS OF ANY KIND, either express or implied.
  See the License for the specific language governing permissions and
  limitations under the License.
  #L%
  -->
<project xsi:schemaLocation="http://maven.apache.org/POM/4.0.0 http://maven.apache.org/xsd/maven-4.0.0.xsd" xmlns="http://maven.apache.org/POM/4.0.0"
		xmlns:xsi="http://www.w3.org/2001/XMLSchema-instance">

	<modelVersion>4.0.0</modelVersion>

	<groupId>io.joynr.java</groupId>
	<artifactId>jeeintegration</artifactId>
	<packaging>jar</packaging>
	<name>${project.groupId}:${project.artifactId}</name>

	<parent>
		<groupId>io.joynr</groupId>
		<artifactId>java</artifactId>
<<<<<<< HEAD
		<version>0.28.0-SNAPSHOT</version>
=======
		<version>0.27.2</version>
>>>>>>> 603384db
		<relativePath>../pom.xml</relativePath>
	</parent>

	<properties>
		<maven.compiler.source>1.8</maven.compiler.source>
		<maven.compiler.target>1.8</maven.compiler.target>
	</properties>
	<build>
		<plugins>
			<plugin>
				<artifactId>maven-javadoc-plugin</artifactId>
				<configuration>
					<includeDependencySources>true</includeDependencySources>
					<dependencySourceExcludes>
						<dependencySourceExclude>integrationTest:*</dependencySourceExclude>
					</dependencySourceExcludes>
					<additionalparam>-Xdoclint:none</additionalparam>
				</configuration>
			</plugin>
			<plugin>
				<groupId>org.jacoco</groupId>
				<artifactId>jacoco-maven-plugin</artifactId>
				<version>0.7.5.201505241946</version>
				<configuration>
					<destFile>${basedir}/target/coverage-reports/jacoco-unit.exec</destFile>
					<dataFile>${basedir}/target/coverage-reports/jacoco-unit.exec</dataFile>
				</configuration>
				<executions>
					<execution>
						<id>jacoco-initialize</id>
						<goals>
							<goal>prepare-agent</goal>
						</goals>
					</execution>
					<execution>
						<id>jacoco-site</id>
						<phase>package</phase>
						<goals>
							<goal>report</goal>
						</goals>
					</execution>
				</executions>
			</plugin>

			<plugin>
				<groupId>io.joynr.tools.generator</groupId>
				<artifactId>joynr-generator-maven-plugin</artifactId>
				<executions>
					<execution>
						<id>testSources</id>
						<phase>generate-test-sources</phase>
						<goals>
							<goal>generate</goal>
						</goals>
						<configuration>
							<model>${basedir}/src/main/model</model>
							<generationLanguage>java</generationLanguage>
							<outputPath>${basedir}/src/test/generated</outputPath>
							<parameter>
								<jee>true</jee>
							</parameter>
						</configuration>
					</execution>
				</executions>
				<dependencies>
					<dependency>
						<groupId>io.joynr.tools.generator</groupId>
						<artifactId>java-generator</artifactId>
						<version>${project.version}</version>
					</dependency>
				</dependencies>
			</plugin>
			<plugin>
				<artifactId>maven-clean-plugin</artifactId>
				<configuration>
					<filesets>
						<fileset>
							<directory>src/test/generated</directory>
							<includes>
								<include>**</include>
							</includes>
						</fileset>
					</filesets>
				</configuration>
			</plugin>
			<plugin>
				<groupId>org.codehaus.mojo</groupId>
				<artifactId>build-helper-maven-plugin</artifactId>
				<executions>
					<execution>
						<id>add-test-source</id>
						<phase>generate-test-sources</phase>
						<goals>
							<goal>add-test-source</goal>
						</goals>
						<configuration>
							<sources>
								<source>src/test/generated</source>
							</sources>
						</configuration>
					</execution>
				</executions>
			</plugin>
		</plugins>
	</build>

	<dependencies>

		<dependency>
			<groupId>javax</groupId>
			<artifactId>javaee-api</artifactId>
			<version>7.0</version>
			<scope>provided</scope>
		</dependency>

		<dependency>
			<groupId>io.joynr.java.core</groupId>
			<artifactId>clustercontroller-inprocess-runtime</artifactId>
			<version>${project.version}</version>
		</dependency>
		<dependency>
			<groupId>io.joynr.smrf.java</groupId>
			<artifactId>smrf</artifactId>
			<version>${smrf.version}</version>
		</dependency>
		<dependency>
			<groupId>io.joynr.java.messaging</groupId>
			<artifactId>servlet-common</artifactId>
			<version>${project.version}</version>
			<exclusions>
				<exclusion>
					<artifactId>jersey-guice</artifactId>
					<groupId>com.sun.jersey.contribs</groupId>
				</exclusion>
			</exclusions>
		</dependency>
		<dependency>
			<groupId>io.joynr.java.messaging.mqtt</groupId>
			<artifactId>joynr-mqtt-client</artifactId>
			<version>${project.version}</version>
		</dependency>
		<dependency>
			<groupId>io.joynr.java.messaging</groupId>
			<artifactId>messaging-common</artifactId>
			<version>${project.version}</version>
			<type>test-jar</type>
			<scope>test</scope>
		</dependency>

		<!-- Test dependencies -->
		<dependency>
			<groupId>junit</groupId>
			<artifactId>junit</artifactId>
			<scope>test</scope>
		</dependency>
		<dependency>
			<groupId>org.mockito</groupId>
			<artifactId>mockito-all</artifactId>
			<scope>test</scope>
		</dependency>
		<dependency>
			<groupId>org.hamcrest</groupId>
			<artifactId>hamcrest-library</artifactId>
			<scope>test</scope>
		</dependency>
		<dependency>
			<groupId>ch.qos.logback</groupId>
			<artifactId>logback-classic</artifactId>
			<version>1.1.3</version>
			<scope>test</scope>
		</dependency>
		<dependency>
			<groupId>org.codehaus.groovy</groupId>
			<artifactId>groovy-all</artifactId>
			<version>2.4.5</version>
			<scope>test</scope>
		</dependency>
		<dependency>
			<groupId>org.glassfish.jersey.core</groupId>
			<artifactId>jersey-server</artifactId>
			<version>2.21</version>
			<scope>test</scope>
		</dependency>
	</dependencies>

	<profiles>
		<profile>
			<id>integrationTests</id>
			<activation>
				<activeByDefault>true</activeByDefault>
			</activation>
			<build>
				<testResources>
					<testResource>
						<directory>${basedir}/src/integrationTest/resources</directory>
					</testResource>
				</testResources>
				<plugins>
					<plugin>
						<artifactId>maven-javadoc-plugin</artifactId>
						<configuration>
							<includeDependencySources>true</includeDependencySources>
							<dependencySourceIncludes>
							</dependencySourceIncludes>
							<additionalparam>-Xdoclint:none</additionalparam>
						</configuration>
					</plugin>
					<plugin>
						<groupId>org.codehaus.mojo</groupId>
						<artifactId>build-helper-maven-plugin</artifactId>
						<version>1.10</version>
						<executions>
							<execution>
								<id>add-integration-test-source</id>
								<phase>generate-sources</phase>
								<goals>
									<goal>add-test-source</goal>
								</goals>
								<configuration>
									<sources>
										<source>${basedir}/src/integrationTest/java</source>
									</sources>
								</configuration>
							</execution>
						</executions>
					</plugin>
				</plugins>
			</build>

			<dependencies>
				<dependency>
					<groupId>org.jboss.arquillian.junit</groupId>
					<artifactId>arquillian-junit-container</artifactId>
					<scope>test</scope>
				</dependency>
				<dependency>
					<groupId>org.jboss.arquillian.container</groupId>
					<artifactId>arquillian-container-test-api</artifactId>
					<version>1.1.11.Final</version>
					<scope>test</scope>
				</dependency>
				<dependency>
					<groupId>org.jboss.arquillian.container</groupId>
					<artifactId>arquillian-glassfish-embedded-3.1</artifactId>
					<version>1.0.0.CR4</version>
					<scope>test</scope>
					<exclusions>
						<exclusion>
							<groupId>org.jboss.shrinkwrap.descriptors</groupId>
							<artifactId>shrinkwrap-descriptors-api-base</artifactId>
						</exclusion>
						<exclusion>
							<groupId>org.jboss.arquillian.container</groupId>
							<artifactId>arquillian-container-spi</artifactId>
						</exclusion>
					</exclusions>
				</dependency>
				<dependency>
					<groupId>org.glassfish.main.extras</groupId>
					<artifactId>glassfish-embedded-all</artifactId>
					<version>4.1.1</version>
					<scope>test</scope>
					<exclusions>
						<exclusion>
							<groupId>com.sun</groupId>
							<artifactId>tools-jar</artifactId>
						</exclusion>
					</exclusions>
				</dependency>
			</dependencies>
		</profile>
	</profiles>
</project><|MERGE_RESOLUTION|>--- conflicted
+++ resolved
@@ -30,11 +30,7 @@
 	<parent>
 		<groupId>io.joynr</groupId>
 		<artifactId>java</artifactId>
-<<<<<<< HEAD
 		<version>0.28.0-SNAPSHOT</version>
-=======
-		<version>0.27.2</version>
->>>>>>> 603384db
 		<relativePath>../pom.xml</relativePath>
 	</parent>
 
