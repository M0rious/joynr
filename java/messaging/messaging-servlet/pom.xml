--- conflicted
+++ resolved
@@ -29,11 +29,7 @@
 	<parent>
 		<groupId>io.joynr.java</groupId>
 		<artifactId>messaging</artifactId>
-<<<<<<< HEAD
 		<version>0.10.0-SNAPSHOT</version>
-=======
-		<version>0.9.4</version>
->>>>>>> 68942f0e
 		<relativePath>../pom.xml</relativePath>
 	</parent>
 
@@ -46,11 +42,7 @@
 		<!--
 			The sources of javassist must be added to the WAR due to its LGPL-2.1 license.
 			It is pulled in as transitive dependency:
-<<<<<<< HEAD
-			io.joynr.java.messaging:messaging-servlet:jar:classes:0.10.0-SNAPSHOT:compile
-=======
-			io.joynr.java.messaging:messaging-servlet:jar:classes:0.9.4:compile
->>>>>>> 68942f0e
+			io.joynr.java.messaging:messaging-servlet:jar:classes:0.9.3:compile
 			+- org.reflections:reflections:jar:0.9.8:compile
 			|  +- javassist:javassist:jar:3.12.1.GA:compile
 			Please double check the correct version if these dependencies change.
