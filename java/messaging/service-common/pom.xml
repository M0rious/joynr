--- conflicted
+++ resolved
@@ -30,11 +30,7 @@
 	<parent>
 		<groupId>io.joynr.java</groupId>
 		<artifactId>messaging</artifactId>
-<<<<<<< HEAD
 		<version>0.10.0-SNAPSHOT</version>
-=======
-		<version>0.9.1</version>
->>>>>>> 0d37463a
 		<relativePath>../pom.xml</relativePath>
 	</parent>
 
@@ -42,7 +38,7 @@
 	</properties>
 
 	<dependencies>
-	
+
 		<dependency>
 			<groupId>io.joynr.java.messaging</groupId>
 			<artifactId>messaging-common</artifactId>
@@ -54,19 +50,19 @@
 			<artifactId>jersey-guice</artifactId>
 			<scope>test</scope>
 		</dependency>
-	
+
 		<dependency>
 			<groupId>org.eclipse.jetty</groupId>
 			<artifactId>jetty-webapp</artifactId>
 			<scope>test</scope>
 		</dependency>
-		
+
 		<dependency>
 	        <groupId>org.apache.httpcomponents</groupId>
 	        <artifactId>httpclient</artifactId>
 	        <scope>test</scope>
 	    </dependency>
-	    
+
 	    <dependency>
 			<groupId>org.mockito</groupId>
 			<artifactId>mockito-core</artifactId>
@@ -103,7 +99,7 @@
 		</dependency>
 
 	</dependencies>
-	
+
 	<build>
 		<plugins>
 			<plugin>
