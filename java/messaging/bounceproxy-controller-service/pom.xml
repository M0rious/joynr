<!--
  #%L
  %%
  Copyright (C) 2011 - 2013 BMW Car IT GmbH
  %%
  Licensed under the Apache License, Version 2.0 (the "License");
  you may not use this file except in compliance with the License.
  You may obtain a copy of the License at

       http://www.apache.org/licenses/LICENSE-2.0

  Unless required by applicable law or agreed to in writing, software
  distributed under the License is distributed on an "AS IS" BASIS,
  WITHOUT WARRANTIES OR CONDITIONS OF ANY KIND, either express or implied.
  See the License for the specific language governing permissions and
  limitations under the License.
  #L%
  -->
<project xmlns="http://maven.apache.org/POM/4.0.0" xmlns:xsi="http://www.w3.org/2001/XMLSchema-instance" xsi:schemaLocation="http://maven.apache.org/POM/4.0.0 http://maven.apache.org/xsd/maven-4.0.0.xsd">
	<modelVersion>4.0.0</modelVersion>

	<groupId>io.joynr.java.messaging</groupId>
	<artifactId>bounceproxy-controller-service</artifactId>
	<packaging>jar</packaging>

	<name>${project.groupId}:${project.artifactId}</name>
	
	<description>Contains RESTful service interfaces for 
		lifecycle management, status monitoring and migration
		of bounce proxies</description>

	<parent>
		<groupId>io.joynr.java</groupId>
		<artifactId>messaging</artifactId>
<<<<<<< HEAD
		<version>0.10.0-SNAPSHOT</version>
=======
		<version>0.9.1</version>
>>>>>>> 0d37463a
		<relativePath>../pom.xml</relativePath>
	</parent>

	<properties>

	</properties>


	<dependencies>
		<dependency>
			<groupId>io.joynr.java.messaging</groupId>
			<artifactId>servlet-common</artifactId>
			<version>${project.version}</version>
		</dependency>
		
		<dependency>
			<groupId>io.joynr.java.messaging</groupId>
			<artifactId>service-common</artifactId>
			<version>${project.version}</version>
		</dependency>

		<dependency>
			<groupId>io.joynr.java.messaging</groupId>
			<artifactId>service-common</artifactId>
			<type>test-jar</type>
			<version>${project.version}</version>
			<scope>test</scope>
		</dependency>
		
		<!-- Workaround for Maven bug MNG-1378: Make dependencies of test-jars transitive 
		     Dependencies should come from service-common test-jar, but they aren't resolved
		     transitively. Thus they are duplicated here. -->
		<dependency>
			<groupId>com.jayway.restassured</groupId>
			<artifactId>rest-assured</artifactId>
			<scope>test</scope>
			<exclusions>
				<!-- Exclude Groovy because of classpath issue -->
				<exclusion>
					<groupId>org.codehaus.groovy</groupId>
					<artifactId>groovy-xml</artifactId>
				</exclusion>
				<exclusion>
					<groupId>org.codehaus.groovy</groupId>
					<artifactId>groovy-json</artifactId>
				</exclusion>
			</exclusions>
		</dependency>
	
		<!-- Need extra Groovy dependency because of classpath issues with REST Assured. -->
		<dependency>
			<groupId>org.codehaus.groovy</groupId>
			<artifactId>groovy-all</artifactId>
			<scope>test</scope>
		</dependency>
		<dependency>
			<groupId>org.eclipse.jetty</groupId>
			<artifactId>jetty-server</artifactId>
			<version>${jetty.version}</version>
			<scope>test</scope>
		</dependency>
		<dependency>
			<groupId>org.mockito</groupId>
			<artifactId>mockito-all</artifactId>
			<scope>test</scope>
		</dependency>
		<dependency>
			<groupId>org.eclipse.jetty</groupId>
			<artifactId>jetty-webapp</artifactId>
			<scope>test</scope>
		</dependency>
		<!-- workaround end -->
		
	</dependencies>

</project><|MERGE_RESOLUTION|>--- conflicted
+++ resolved
@@ -24,19 +24,15 @@
 	<packaging>jar</packaging>
 
 	<name>${project.groupId}:${project.artifactId}</name>
-	
-	<description>Contains RESTful service interfaces for 
+
+	<description>Contains RESTful service interfaces for
 		lifecycle management, status monitoring and migration
 		of bounce proxies</description>
 
 	<parent>
 		<groupId>io.joynr.java</groupId>
 		<artifactId>messaging</artifactId>
-<<<<<<< HEAD
 		<version>0.10.0-SNAPSHOT</version>
-=======
-		<version>0.9.1</version>
->>>>>>> 0d37463a
 		<relativePath>../pom.xml</relativePath>
 	</parent>
 
@@ -51,7 +47,7 @@
 			<artifactId>servlet-common</artifactId>
 			<version>${project.version}</version>
 		</dependency>
-		
+
 		<dependency>
 			<groupId>io.joynr.java.messaging</groupId>
 			<artifactId>service-common</artifactId>
@@ -65,8 +61,8 @@
 			<version>${project.version}</version>
 			<scope>test</scope>
 		</dependency>
-		
-		<!-- Workaround for Maven bug MNG-1378: Make dependencies of test-jars transitive 
+
+		<!-- Workaround for Maven bug MNG-1378: Make dependencies of test-jars transitive
 		     Dependencies should come from service-common test-jar, but they aren't resolved
 		     transitively. Thus they are duplicated here. -->
 		<dependency>
@@ -85,7 +81,7 @@
 				</exclusion>
 			</exclusions>
 		</dependency>
-	
+
 		<!-- Need extra Groovy dependency because of classpath issues with REST Assured. -->
 		<dependency>
 			<groupId>org.codehaus.groovy</groupId>
@@ -109,7 +105,7 @@
 			<scope>test</scope>
 		</dependency>
 		<!-- workaround end -->
-		
+
 	</dependencies>
 
 </project>