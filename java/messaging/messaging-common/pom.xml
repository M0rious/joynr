--- conflicted
+++ resolved
@@ -27,11 +27,7 @@
 	<parent>
 		<groupId>io.joynr.java</groupId>
 		<artifactId>messaging</artifactId>
-<<<<<<< HEAD
 		<version>0.28.0-SNAPSHOT</version>
-=======
-		<version>0.27.2</version>
->>>>>>> 603384db
 		<relativePath>../pom.xml</relativePath>
 	</parent>
 
