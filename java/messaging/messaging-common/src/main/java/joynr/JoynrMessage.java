package joynr;

/*
 * #%L
 * %%
 * Copyright (C) 2011 - 2017 BMW Car IT GmbH
 * %%
 * Licensed under the Apache License, Version 2.0 (the "License");
 * you may not use this file except in compliance with the License.
 * You may obtain a copy of the License at
 * 
 *      http://www.apache.org/licenses/LICENSE-2.0
 * 
 * Unless required by applicable law or agreed to in writing, software
 * distributed under the License is distributed on an "AS IS" BASIS,
 * WITHOUT WARRANTIES OR CONDITIONS OF ANY KIND, either express or implied.
 * See the License for the specific language governing permissions and
 * limitations under the License.
 * #L%
 */

import java.util.HashMap;
import java.util.Map;
import java.util.UUID;

import com.fasterxml.jackson.annotation.JsonIgnore;
import io.joynr.common.ExpiryDate;
import io.joynr.subtypes.JoynrType;

import java.io.Serializable;

/**
 * Storage class to keep the type, header and payload of a message.
 */
public class JoynrMessage implements JoynrType {
    private static final long serialVersionUID = 1L;
    public static final String HEADER_NAME_REPLY_CHANNELID = "replyChannelId";
    public static final String HEADER_NAME_CONTENT_TYPE = "contentType";
    public static final String HEADER_NAME_EXPIRY_DATE = "expiryDate";
    public static final String HEADER_NAME_EFFORT = "effort";
    public static final String HEADER_NAME_MESSAGE_ID = "msgId";
    public static final String HEADER_NAME_CREATOR_USER_ID = "creator";

    public static final String HEADER_NAME_TO_PARTICIPANT_ID = "to";
    public static final String HEADER_NAME_FROM_PARTICIPANT_ID = "from";

    public static final String MESSAGE_TYPE_ONE_WAY = "oneWay";
    public static final String MESSAGE_TYPE_REQUEST = "request";
    public static final String MESSAGE_TYPE_REPLY = "reply";
    public static final String MESSAGE_TYPE_SUBSCRIPTION_REQUEST = "subscriptionRequest";
    public static final String MESSAGE_TYPE_BROADCAST_SUBSCRIPTION_REQUEST = "broadcastSubscriptionRequest";
    public static final String MESSAGE_TYPE_SUBSCRIPTION_REPLY = "subscriptionReply";
    public static final String MESSAGE_TYPE_SUBSCRIPTION_STOP = "subscriptionStop";
    public static final String MESSAGE_TYPE_PUBLICATION = "subscriptionPublication";
    public static final String MESSAGE_TYPE_MULTICAST = "multicast";

    public static final String MESSAGE_CUSTOM_HEADER_PREFIX = "custom-";
    public static final String CONTENT_TYPE_TEXT_PLAIN = "text/plain";
    public static final String CONTENT_TYPE_APPLICATION_JSON = "application/json";
    public static final String MESSAGE_TYPE_MULTICAST_SUBSCRIPTION_REQUEST = "multicastSubscriptionRequest";

    private String type;
    private Map<String, String> header;
    private String payload;
    private transient Boolean receivedFromGlobal;
<<<<<<< HEAD
    private transient HashMap<String, Serializable> context;
=======
    private transient Boolean localMessage = false;
>>>>>>> c3763724

    public JoynrMessage() {
        this(null, new HashMap<String, String>(), null);
    }

    public JoynrMessage(String type, Map<String, String> header, String payload) {
        this.type = type;
        this.header = header;
        this.payload = payload;

        if (!this.header.containsKey(HEADER_NAME_MESSAGE_ID)) {
            String msgId = UUID.randomUUID().toString();
            this.header.put(HEADER_NAME_MESSAGE_ID, msgId);
        }
    }

    public JoynrMessage(JoynrMessage message) {
        this.type = message.type;
        this.header = new HashMap<String, String>(message.getHeader());
        this.payload = message.payload;
        this.receivedFromGlobal = message.receivedFromGlobal;
        this.localMessage = message.localMessage;
    }

    public String getType() {
        return type;
    }

    public void setType(String type) {
        this.type = type;
    }

    public String getHeaderValue(String key) {
        return header.get(key);
    }

    public void setHeaderValue(String key, String value) {
        header.put(key, value);
    }

    public Map<String, String> getHeader() {
        return header;
    }

    public void setCustomHeaders(Map<String, String> customHeaders) {
        for (Map.Entry<String, String> entry : customHeaders.entrySet()) {
            header.put(MESSAGE_CUSTOM_HEADER_PREFIX + entry.getKey(), entry.getValue());
        }
    }

    @JsonIgnore
    public Map<String, String> getCustomHeaders() {
        Map<String, String> customHeaders = new HashMap<>();
        for (Map.Entry<String, String> entry : header.entrySet()) {
            if (entry.getKey().startsWith(MESSAGE_CUSTOM_HEADER_PREFIX)) {
                String key = entry.getKey().replaceFirst("^" + MESSAGE_CUSTOM_HEADER_PREFIX, "");
                customHeaders.put(key, entry.getValue());
            }
        }
        return customHeaders;
    }

    /**
     * Adds header entries to the already existing ones. If a header entry was already set, its value is replaced with
     * the new one.
     *
     * @param newHeaders
     *            the header entries to add
     */
    public void setHeader(Map<String, String> newHeaders) {
        this.header.putAll(newHeaders);
    }

    public String getPayload() {
        return payload;
    }

    public void setPayload(String payload) {
        this.payload = payload;
    }

    @JsonIgnore
    public boolean isReceivedFromGlobal() {
        return Boolean.TRUE.equals(receivedFromGlobal);
    }

    public void setReceivedFromGlobal(boolean receivedFromGlobal) {
        this.receivedFromGlobal = receivedFromGlobal;
    }

    /**
     * Gets localMessage attribute
     *
     * Transient flag isLocalMessage is used to mark messages to be sent
     * to a provider that is registered on the local cluster controller.
     *
     * @return True, if the message is to
     * be sent to a provider that is registered on the
     * local cluster controller, false otherwise.
     */
    @JsonIgnore
    public boolean isLocalMessage() {
        return Boolean.TRUE.equals(localMessage);
    }

    /**
     * Sets localMessage attribute
     *
     * @param localMessage True, if the message is to
     * be sent to a provider that is registered on the
     * local cluster controller, false otherwise.
     */
    public void setLocalMessage(boolean localMessage) {
        this.localMessage = localMessage;
    }

    @Override
    public String toString() {
        StringBuilder stringBuilder = new StringBuilder();
        stringBuilder.append("message: ");
        stringBuilder.append(getId());
        stringBuilder.append("\r\n  type=");
        stringBuilder.append(type);
        stringBuilder.append("\r\n  from=");
        stringBuilder.append(header.get(HEADER_NAME_FROM_PARTICIPANT_ID));
        stringBuilder.append("\r\n  to=");
        stringBuilder.append(header.get(HEADER_NAME_TO_PARTICIPANT_ID));
        stringBuilder.append("\r\n  header=");
        stringBuilder.append(header);
        stringBuilder.append("\r\n  payload=");
        if (payload == null) {
            stringBuilder.append("null");
        } else if (payload.length() < 1000) {
            stringBuilder.append(payload);
        } else {
            stringBuilder.append(payload.substring(0, 999) + "...");
        }
        stringBuilder.append("\r\n");
        return stringBuilder.toString();
    }

    @Override
    public int hashCode() {
        final int prime = 31;
        int result = 1;
        result = prime * result + ((header == null) ? 0 : header.hashCode());
        result = prime * result + ((payload == null) ? 0 : payload.hashCode());
        result = prime * result + ((type == null) ? 0 : type.hashCode());
        return result;
    }

    @Override
    public boolean equals(Object obj) {
        if (this == obj) {
            return true;
        }
        if (obj == null) {
            return false;
        }
        if (getClass() != obj.getClass()) {
            return false;
        }
        JoynrMessage other = (JoynrMessage) obj;
        if (header == null) {
            if (other.header != null) {
                return false;
            }
        } else if (!header.equals(other.header)) {
            return false;
        }
        if (payload == null) {
            if (other.payload != null) {
                return false;
            }
        } else if (!payload.equals(other.payload)) {
            return false;
        }
        if (type == null) {
            if (other.type != null) {
                return false;
            }
        } else if (!type.equals(other.type)) {
            return false;
        }
        return true;
    }

    public String toLogMessage() {
        StringBuilder stringBuilder = new StringBuilder();
        stringBuilder.append("type=");
        stringBuilder.append(type);
        stringBuilder.append(", header=");
        stringBuilder.append(header);
        return stringBuilder.toString();
    }

    @JsonIgnore
    public String getId() {
        return getHeaderValue(JoynrMessage.HEADER_NAME_MESSAGE_ID);
    }

    @JsonIgnore
    public String getCreatorUserId() {
        return getHeaderValue(HEADER_NAME_CREATOR_USER_ID);
    }

    @JsonIgnore
    public void setCreatorUserId(String creatorUserId) {
        setHeaderValue(HEADER_NAME_CREATOR_USER_ID, creatorUserId);
    }

    @JsonIgnore
    /**
     *
     * @return sender's ParticipantId
     */
    public String getFrom() {
        return getHeaderValue(JoynrMessage.HEADER_NAME_FROM_PARTICIPANT_ID);
    }

    @JsonIgnore
    /**
     *
     * @param fromParticipantId sets the sender's ParticipantId
     */
    public void setFrom(String fromParticipantId) {
        setHeaderValue(HEADER_NAME_FROM_PARTICIPANT_ID, fromParticipantId);
    }

    @JsonIgnore
    /**
     *
     * @return receiver's ParticipantId
     */
    public String getTo() {
        return getHeaderValue(JoynrMessage.HEADER_NAME_TO_PARTICIPANT_ID);
    }

    @JsonIgnore
    /**
     * Sets the receiver's
     * @param toParticipantId
     */
    public void setTo(String toParticipantId) {
        setHeaderValue(HEADER_NAME_TO_PARTICIPANT_ID, toParticipantId);
    }

    @JsonIgnore
    /**
     *
     * @return Absolute time in ms when the message will expire and be discarded
     */
    public long getExpiryDate() {
        try {
            return Long.parseLong(getHeaderValue(JoynrMessage.HEADER_NAME_EXPIRY_DATE));
        } catch (NumberFormatException e) {
            return 0;
        }
    }

    @JsonIgnore
    /**
     *
     * @param expirationDate
     *            the date/time when the message will expire and be discarded
     */
    public void setExpirationDate(ExpiryDate expirationDate) {
        setHeaderValue(HEADER_NAME_EXPIRY_DATE, Long.toString(expirationDate.getValue()));

    }

    @JsonIgnore
    /**
     *
     * @return the channelId of the cluster controller that is sending the message
     */
    public String getReplyTo() {
        return getHeaderValue(HEADER_NAME_REPLY_CHANNELID);
    }

    @JsonIgnore
    /**
     *
     * @param replyToChannelId
     *            the channelId of the cluster controller that is sending the message
     */
    public void setReplyTo(String replyToChannelId) {
        setHeaderValue(HEADER_NAME_REPLY_CHANNELID, replyToChannelId);
    }

    public void setContext(HashMap<String, Serializable> context) {
        this.context = context;
    }

    public Map<String, Serializable> getContext() {
        return context;
    }
}<|MERGE_RESOLUTION|>--- conflicted
+++ resolved
@@ -63,11 +63,8 @@
     private Map<String, String> header;
     private String payload;
     private transient Boolean receivedFromGlobal;
-<<<<<<< HEAD
+    private transient Boolean localMessage = false;
     private transient HashMap<String, Serializable> context;
-=======
-    private transient Boolean localMessage = false;
->>>>>>> c3763724
 
     public JoynrMessage() {
         this(null, new HashMap<String, String>(), null);
