package io.joynr.messaging.mqtt;

/*
 * #%L
 * %%
 * Copyright (C) 2011 - 2017 BMW Car IT GmbH
 * %%
 * Licensed under the Apache License, Version 2.0 (the "License");
 * you may not use this file except in compliance with the License.
 * You may obtain a copy of the License at
 * 
 *      http://www.apache.org/licenses/LICENSE-2.0
 * 
 * Unless required by applicable law or agreed to in writing, software
 * distributed under the License is distributed on an "AS IS" BASIS,
 * WITHOUT WARRANTIES OR CONDITIONS OF ANY KIND, either express or implied.
 * See the License for the specific language governing permissions and
 * limitations under the License.
 * #L%
 */

import java.util.concurrent.ConcurrentMap;
import java.util.concurrent.atomic.AtomicInteger;
import java.util.Set;
import java.io.Serializable;
import java.util.HashMap;

import org.slf4j.Logger;
import org.slf4j.LoggerFactory;

import com.google.common.collect.Maps;
import com.google.inject.Inject;
import com.google.inject.name.Named;

import io.joynr.messaging.FailureAction;
import io.joynr.messaging.IMessagingMulticastSubscriber;
import io.joynr.messaging.IMessagingSkeleton;
import io.joynr.messaging.JoynrMessageProcessor;
import io.joynr.messaging.RawMessagingPreprocessor;
import io.joynr.messaging.routing.MessageRouter;
import io.joynr.smrf.EncodingException;
import io.joynr.smrf.UnsuppportedVersionException;
import joynr.ImmutableMessage;
import joynr.Message;
import joynr.system.RoutingTypes.MqttAddress;
import joynr.system.RoutingTypes.RoutingTypesUtil;

/**
 * Connects to the MQTT broker
 */
public class MqttMessagingSkeleton implements IMessagingSkeleton, IMessagingMulticastSubscriber {

    private static final Logger LOG = LoggerFactory.getLogger(MqttMessagingSkeleton.class);
    private MessageRouter messageRouter;
    private JoynrMqttClient mqttClient;
    private MqttClientFactory mqttClientFactory;
    private MqttAddress ownAddress;
    private ConcurrentMap<String, AtomicInteger> multicastSubscriptionCount = Maps.newConcurrentMap();
    private MqttTopicPrefixProvider mqttTopicPrefixProvider;
    private RawMessagingPreprocessor rawMessagingPreprocessor;
    private Set<JoynrMessageProcessor> messageProcessors;

    @Inject
    public MqttMessagingSkeleton(@Named(MqttModule.PROPERTY_MQTT_GLOBAL_ADDRESS) MqttAddress ownAddress,
                                 MessageRouter messageRouter,
                                 MqttClientFactory mqttClientFactory,
                                 MqttTopicPrefixProvider mqttTopicPrefixProvider,
                                 RawMessagingPreprocessor rawMessagingPreprocessor,
                                 Set<JoynrMessageProcessor> messageProcessors) {
        this.ownAddress = ownAddress;
        this.messageRouter = messageRouter;
        this.mqttClientFactory = mqttClientFactory;
        this.mqttTopicPrefixProvider = mqttTopicPrefixProvider;
        this.rawMessagingPreprocessor = rawMessagingPreprocessor;
        this.messageProcessors = messageProcessors;
    }

    @Override
    public void init() {
        mqttClient = mqttClientFactory.create();
        mqttClient.setMessageListener(this);
        mqttClient.start();
        subscribe();
    }

    /**
     * Performs standard subscription to the {@link #ownAddress own address'} topic; override this method to perform
     * custom subscriptions. One use-case could be to subscribe to one topic for incoming messages and another topic for
     * replies.
     */
    protected void subscribe() {
        mqttClient.subscribe(ownAddress.getTopic() + "/#");
    }

    @Override
    public void shutdown() {
        mqttClient.shutdown();
    }

    @Override
    public void registerMulticastSubscription(String multicastId) {
        multicastSubscriptionCount.putIfAbsent(multicastId, new AtomicInteger());
        int numberOfSubscriptions = multicastSubscriptionCount.get(multicastId).incrementAndGet();
        if (numberOfSubscriptions == 1) {
            mqttClient.subscribe(getSubscriptionTopic(multicastId));
        }
    }

    @Override
    public void unregisterMulticastSubscription(String multicastId) {
        AtomicInteger subscribersCount = multicastSubscriptionCount.get(multicastId);
        if (subscribersCount != null) {
            int remainingCount = subscribersCount.decrementAndGet();
            if (remainingCount == 0) {
                mqttClient.unsubscribe(getSubscriptionTopic(multicastId));
            }
        }
    }

    private String translateWildcard(String multicastId) {
        String topic = multicastId;
        if (topic.endsWith("/*")) {
            topic = topic.replaceFirst("/\\*$", "/#");
        }
        return topic;
    }

    @Override
    public void transmit(ImmutableMessage message, FailureAction failureAction) {
        LOG.debug("<<< INCOMING <<< {}", message.toLogMessage());
        try {
            if (message.getType().equals(Message.VALUE_MESSAGE_TYPE_MULTICAST)) {
                message.setReceivedFromGlobal(true);
            }
<<<<<<< HEAD
            String replyToMqttAddress = message.getReplyTo();
            if (replyToMqttAddress != null && !replyToMqttAddress.isEmpty()) {
                messageRouter.addNextHop(message.getSender(), RoutingTypesUtil.fromAddressString(replyToMqttAddress));
=======
            String replyToMqttAddress = message.getHeaderValue(JoynrMessage.HEADER_NAME_REPLY_CHANNELID);
            // because the message is received via global transport, isGloballyVisible must be true
            final boolean isGloballyVisible = true;
            if (replyToMqttAddress != null && !replyToMqttAddress.isEmpty()) {
                messageRouter.addNextHop(message.getFrom(),
                                         RoutingTypesUtil.fromAddressString(replyToMqttAddress),
                                         isGloballyVisible);
>>>>>>> c1aa82b4
            }
            messageRouter.route(message);
        } catch (Exception e) {
            LOG.error("Error processing incoming message. Message will be dropped: {} ", e);
            failureAction.execute(e);
        }
    }

    @Override
    public void transmit(byte[] serializedMessage, FailureAction failureAction) {
        try {
            HashMap<String, Serializable> context = new HashMap<String, Serializable>();
            byte[] processedMessage = rawMessagingPreprocessor.process(serializedMessage, context);

            ImmutableMessage message = new ImmutableMessage(processedMessage);
            message.setContext(context);

            if (messageProcessors != null) {
                for (JoynrMessageProcessor processor : messageProcessors) {
                    message = processor.processIncoming(message);
                }
            }

            transmit(message, failureAction);
        } catch (UnsuppportedVersionException | EncodingException e) {
            LOG.error("Message: \"{}\", could not be serialized, exception: {}", serializedMessage, e.getMessage());
        }
    }

    protected JoynrMqttClient getClient() {
        return mqttClient;
    }

    protected MqttAddress getOwnAddress() {
        return ownAddress;
    }

    private String getSubscriptionTopic(String multicastId) {
        return mqttTopicPrefixProvider.getMulticastTopicPrefix() + translateWildcard(multicastId);
    }

}<|MERGE_RESOLUTION|>--- conflicted
+++ resolved
@@ -132,19 +132,13 @@
             if (message.getType().equals(Message.VALUE_MESSAGE_TYPE_MULTICAST)) {
                 message.setReceivedFromGlobal(true);
             }
-<<<<<<< HEAD
             String replyToMqttAddress = message.getReplyTo();
-            if (replyToMqttAddress != null && !replyToMqttAddress.isEmpty()) {
-                messageRouter.addNextHop(message.getSender(), RoutingTypesUtil.fromAddressString(replyToMqttAddress));
-=======
-            String replyToMqttAddress = message.getHeaderValue(JoynrMessage.HEADER_NAME_REPLY_CHANNELID);
             // because the message is received via global transport, isGloballyVisible must be true
             final boolean isGloballyVisible = true;
             if (replyToMqttAddress != null && !replyToMqttAddress.isEmpty()) {
-                messageRouter.addNextHop(message.getFrom(),
+                messageRouter.addNextHop(message.getSender(),
                                          RoutingTypesUtil.fromAddressString(replyToMqttAddress),
                                          isGloballyVisible);
->>>>>>> c1aa82b4
             }
             messageRouter.route(message);
         } catch (Exception e) {
