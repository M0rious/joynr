--- conflicted
+++ resolved
@@ -73,17 +73,15 @@
     @Mock
     private JoynrMqttClient mqttClient;
 
-<<<<<<< HEAD
+    @Mock
+    private MqttTopicPrefixProvider mqttTopicPrefixProvider;
+
     private FailureAction failIfCalledAction = new FailureAction() {
         @Override
         public void execute(Throwable error) {
             fail("failure action was erroneously called");
         }
     };
-=======
-    @Mock
-    private MqttTopicPrefixProvider mqttTopicPrefixProvider;
->>>>>>> c3763724
 
     @Before
     public void setup() {
@@ -91,12 +89,9 @@
                                             messageRouter,
                                             mqttClientFactory,
                                             messageSerializerFactory,
-<<<<<<< HEAD
+                                            mqttTopicPrefixProvider,
                                             new NoOpRawMessagingPreprocessor(),
                                             new HashSet<JoynrMessageProcessor>());
-=======
-                                            mqttTopicPrefixProvider);
->>>>>>> c3763724
         when(mqttClientFactory.create()).thenReturn(mqttClient);
         subject.init();
         verify(mqttClient).subscribe(anyString());
@@ -152,6 +147,7 @@
                                             messageRouter,
                                             mqttClientFactory,
                                             messageSerializerFactory,
+                                            mqttTopicPrefixProvider,
                                             preprocessor,
                                             new HashSet<JoynrMessageProcessor>());
         JoynrMessage message = new JoynrMessage();
@@ -177,6 +173,7 @@
                                             messageRouter,
                                             mqttClientFactory,
                                             messageSerializerFactory,
+                                            mqttTopicPrefixProvider,
                                             new NoOpRawMessagingPreprocessor(),
                                             Sets.newHashSet(processorMock));
 
