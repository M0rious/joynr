/*
 * #%L
 * %%
 * Copyright (C) 2011 - 2017 BMW Car IT GmbH
 * %%
 * Licensed under the Apache License, Version 2.0 (the "License");
 * you may not use this file except in compliance with the License.
 * You may obtain a copy of the License at
 *
 *      http://www.apache.org/licenses/LICENSE-2.0
 *
 * Unless required by applicable law or agreed to in writing, software
 * distributed under the License is distributed on an "AS IS" BASIS,
 * WITHOUT WARRANTIES OR CONDITIONS OF ANY KIND, either express or implied.
 * See the License for the specific language governing permissions and
 * limitations under the License.
 * #L%
 */
package io.joynr.messaging.mqtt;

import static io.joynr.messaging.mqtt.MqttMessagingSkeletonTestUtil.createTestMessage;
import static io.joynr.messaging.mqtt.MqttMessagingSkeletonTestUtil.failIfCalledAction;
import static io.joynr.messaging.mqtt.MqttMessagingSkeletonTestUtil.feedMqttSkeletonWithRequests;
import static org.mockito.Matchers.any;
import static org.mockito.Matchers.eq;
import static org.mockito.Matchers.startsWith;
import static org.mockito.Mockito.times;
import static org.mockito.Mockito.verify;
import static org.mockito.Mockito.when;

import java.util.HashSet;
import java.util.List;

import org.junit.Before;
import org.junit.Test;
import org.junit.runner.RunWith;
import org.mockito.ArgumentCaptor;
import org.mockito.Captor;
import org.mockito.Mock;
import org.mockito.Mockito;
import org.mockito.runners.MockitoJUnitRunner;

import io.joynr.messaging.JoynrMessageProcessor;
import io.joynr.messaging.NoOpRawMessagingPreprocessor;
<<<<<<< HEAD
=======
import io.joynr.messaging.mqtt.JoynrMqttClient;
import io.joynr.messaging.mqtt.MqttClientFactory;
import io.joynr.messaging.mqtt.MqttTopicPrefixProvider;
import io.joynr.messaging.mqtt.SharedSubscriptionsMqttMessagingSkeleton;
import io.joynr.messaging.mqtt.statusmetrics.MqttStatusReceiver;
>>>>>>> 64f231db
import io.joynr.messaging.routing.MessageRouter;
import joynr.Message;
import joynr.system.RoutingTypes.MqttAddress;

/**
 * Unit tests for {@link SharedSubscriptionsMqttMessagingSkeleton}.
 */
@RunWith(MockitoJUnitRunner.class)
public class SharedSubscriptionsMqttMessagingSkeletonTest {
    private int maxMqttMessagesInQueue = 20;
    private boolean backpressureEnabled = false;
    private int backpressureIncomingMqttRequestsUpperThreshold = 80;
    private int backpressureIncomingMqttRequestsLowerThreshold = 20;

    @Mock
    private MqttClientFactory mqttClientFactory;

    @Mock
    private JoynrMqttClient mqttClient;

    @Mock
    private MqttAddress ownAddress;

    @Mock
    private MqttAddress replyToAddress;

    @Mock
    private MessageRouter messageRouter;

    @Mock
    private MqttTopicPrefixProvider mqttTopicPrefixProvider;

    private SharedSubscriptionsMqttMessagingSkeleton subject;

    @Captor
    private ArgumentCaptor<String> stringCaptor;

    @Before
    public void setup() {
        when(mqttClientFactory.create()).thenReturn(mqttClient);
    }

    private void createAndInitSkeleton(String channelId) {
        subject = new SharedSubscriptionsMqttMessagingSkeleton(ownAddress,
                                                               maxMqttMessagesInQueue,
                                                               backpressureEnabled,
                                                               backpressureIncomingMqttRequestsUpperThreshold,
                                                               backpressureIncomingMqttRequestsLowerThreshold,
                                                               replyToAddress,
                                                               messageRouter,
                                                               mqttClientFactory,
                                                               channelId,
                                                               mqttTopicPrefixProvider,
                                                               new NoOpRawMessagingPreprocessor(),
                                                               new HashSet<JoynrMessageProcessor>(),
                                                               Mockito.mock(MqttStatusReceiver.class));
        subject.init();
        verify(mqttClient).subscribe(startsWith("$share:"));
    }

    private void triggerAndVerifySharedSubscriptionsTopicUnsubscribeAndSubscribeCycle(String expectedChannelId,
                                                                                      int expectedTotalUnsubscribeCallCount,
                                                                                      int expectedTotalSubscribeCallCount)
                                                                                                                          throws Exception {
        final String expectedSharedSubscriptionsTopicPrefix = "$share:" + expectedChannelId + ":";

        final int mqttRequestsToHitUpperThreshold = (maxMqttMessagesInQueue * backpressureIncomingMqttRequestsUpperThreshold) / 100;
        final int mqttRequestsToHitLowerThreshold = (maxMqttMessagesInQueue * backpressureIncomingMqttRequestsLowerThreshold) / 100;

        // fill up with requests and verify unsubscribe
        List<String> messageIds = feedMqttSkeletonWithRequests(subject, mqttRequestsToHitUpperThreshold + 1);
        verify(mqttClient, times(expectedTotalUnsubscribeCallCount)).unsubscribe(startsWith(expectedSharedSubscriptionsTopicPrefix));

        // finish processing of as many requests needed to drop below lower threshold
        final int numOfRequestsToProcess = mqttRequestsToHitUpperThreshold - mqttRequestsToHitLowerThreshold + 2;
        for (int i = 0; i < numOfRequestsToProcess; i++) {
            subject.messageProcessed(messageIds.get(i));
        }

        // verify that now subscribe is triggered again
        verify(mqttClient, times(expectedTotalSubscribeCallCount)).subscribe(startsWith(expectedSharedSubscriptionsTopicPrefix));

        // cleanup: process the rest of the messages in order to have 0 pending requests
        for (int i = numOfRequestsToProcess; i < messageIds.size(); i++) {
            subject.messageProcessed(messageIds.get(i));
        }
    }

    @Test
    public void testSubscribesToSharedSubscription() {
        when(ownAddress.getTopic()).thenReturn("ownTopic");
        final String replyToAddressTopic = "replyToAddressTopic";
        when(replyToAddress.getTopic()).thenReturn(replyToAddressTopic);

        createAndInitSkeleton("channelId");
        verify(mqttClient).subscribe(eq("$share:channelId:ownTopic/#"));
        verify(mqttClient).subscribe(eq(replyToAddressTopic + "/#"));
    }

    @Test
    public void testChannelIdStrippedOfNonAlphaChars() {
<<<<<<< HEAD
        createAndInitSkeleton("channel@123_bling$$");
=======
        subject = new SharedSubscriptionsMqttMessagingSkeleton(ownAddress,
                                                               maxMqttMessagesInQueue,
                                                               backpressureEnabled,
                                                               replyToAddress,
                                                               messageRouter,
                                                               mqttClientFactory,
                                                               "channel@123_bling$$",
                                                               mqttTopicPrefixProvider,
                                                               new NoOpRawMessagingPreprocessor(),
                                                               new HashSet<JoynrMessageProcessor>(),
                                                               Mockito.mock(MqttStatusReceiver.class));
        subject.init();
>>>>>>> 64f231db
        verify(mqttClient).subscribe(startsWith("$share:channelbling:"));
    }

    @Test(expected = IllegalArgumentException.class)
    public void testIllegalChannelId() {
<<<<<<< HEAD
        createAndInitSkeleton("@123_$$-!");
    }

    @Test(expected = IllegalArgumentException.class)
    public void testInvalidBackpressureParametersNoMaxMqttMessagesInQueue() {
        backpressureEnabled = true;
        maxMqttMessagesInQueue = 0;

        createAndInitSkeleton("channelId");
    }

    @Test(expected = IllegalArgumentException.class)
    public void testInvalidBackpressureParametersInvalidUpperThreshold() {
        backpressureEnabled = true;
        backpressureIncomingMqttRequestsUpperThreshold = 101;

        createAndInitSkeleton("channelId");
=======
        subject = new SharedSubscriptionsMqttMessagingSkeleton(ownAddress,
                                                               maxMqttMessagesInQueue,
                                                               backpressureEnabled,
                                                               replyToAddress,
                                                               messageRouter,
                                                               mqttClientFactory,
                                                               "@123_$$-!",
                                                               mqttTopicPrefixProvider,
                                                               new NoOpRawMessagingPreprocessor(),
                                                               new HashSet<JoynrMessageProcessor>(),
                                                               Mockito.mock(MqttStatusReceiver.class));
        subject.init();
>>>>>>> 64f231db
    }

    @Test(expected = IllegalArgumentException.class)
    public void testInvalidBackpressureParametersInvalidLowerThreshold() {
        backpressureEnabled = true;
        backpressureIncomingMqttRequestsLowerThreshold = -1;

        createAndInitSkeleton("channelId");
    }

    @Test(expected = IllegalArgumentException.class)
    public void testInvalidBackpressureParametersLowerThresholdAboveUpper() {
        backpressureEnabled = true;
        backpressureIncomingMqttRequestsUpperThreshold = 70;
        backpressureIncomingMqttRequestsLowerThreshold = 75;

        createAndInitSkeleton("channelId");
    }

    @Test
    public void testBackpressureTriggersUnsubscribeWhenUpperThresholdHit() throws Exception {
        backpressureEnabled = true;
        createAndInitSkeleton("channelIdBackpressure");

        final int mqttRequestsToHitUpperThreshold = (maxMqttMessagesInQueue * backpressureIncomingMqttRequestsUpperThreshold) / 100;
        feedMqttSkeletonWithRequests(subject, mqttRequestsToHitUpperThreshold - 1);

        // just below threshold, still no unsubscribe call expected
        verify(mqttClient, times(0)).unsubscribe(any(String.class));

        // messages that are not of request type should not trigger unsubscribe as well
        subject.transmit(createTestMessage(Message.VALUE_MESSAGE_TYPE_REPLY).getSerializedMessage(), failIfCalledAction);
        subject.transmit(createTestMessage(Message.VALUE_MESSAGE_TYPE_MULTICAST).getSerializedMessage(),
                         failIfCalledAction);
        verify(mqttClient, times(0)).unsubscribe(any(String.class));

        // a further request should hit the threshold value and trigger an unsubscribe
        subject.transmit(createTestMessage(Message.VALUE_MESSAGE_TYPE_REQUEST).getSerializedMessage(),
                         failIfCalledAction);
        verify(mqttClient).unsubscribe(startsWith("$share:channelIdBackpressure:"));
    }

    @Test
    public void testBackpressureTriggersResubscribeWhenDroppedBelowLowerThreshold() throws Exception {
        backpressureEnabled = true;
        final String channelId = "channelIdBackpressureOneCycle";
        createAndInitSkeleton(channelId);

        final int expectedTotalUnsubscribeCallCount = 1;
        final int expectedTotalSubscribeCallCount = 2; // one call is from the init method of the skeleton
        triggerAndVerifySharedSubscriptionsTopicUnsubscribeAndSubscribeCycle(channelId,
                                                                             expectedTotalUnsubscribeCallCount,
                                                                             expectedTotalSubscribeCallCount);
    }

    @Test
    public void testBackpressureTriggersUnsubscribeAndSubscribeRepeatedly() throws Exception {
        backpressureEnabled = true;
        final String channelId = "channelIdBackpressureMultipleCycles";
        createAndInitSkeleton(channelId);

        final int numCycles = 10;
        for (int i = 1; i <= numCycles; i++) {
            final int expectedTotalUnsubscribeCallCount = i;
            final int expectedTotalSubscribeCallCount = i + 1; // one call is from the init method of the skeleton
            triggerAndVerifySharedSubscriptionsTopicUnsubscribeAndSubscribeCycle(channelId,
                                                                                 expectedTotalUnsubscribeCallCount,
                                                                                 expectedTotalSubscribeCallCount);
        }
    }
}<|MERGE_RESOLUTION|>--- conflicted
+++ resolved
@@ -42,14 +42,11 @@
 
 import io.joynr.messaging.JoynrMessageProcessor;
 import io.joynr.messaging.NoOpRawMessagingPreprocessor;
-<<<<<<< HEAD
-=======
 import io.joynr.messaging.mqtt.JoynrMqttClient;
 import io.joynr.messaging.mqtt.MqttClientFactory;
 import io.joynr.messaging.mqtt.MqttTopicPrefixProvider;
 import io.joynr.messaging.mqtt.SharedSubscriptionsMqttMessagingSkeleton;
 import io.joynr.messaging.mqtt.statusmetrics.MqttStatusReceiver;
->>>>>>> 64f231db
 import io.joynr.messaging.routing.MessageRouter;
 import joynr.Message;
 import joynr.system.RoutingTypes.MqttAddress;
@@ -151,28 +148,12 @@
 
     @Test
     public void testChannelIdStrippedOfNonAlphaChars() {
-<<<<<<< HEAD
         createAndInitSkeleton("channel@123_bling$$");
-=======
-        subject = new SharedSubscriptionsMqttMessagingSkeleton(ownAddress,
-                                                               maxMqttMessagesInQueue,
-                                                               backpressureEnabled,
-                                                               replyToAddress,
-                                                               messageRouter,
-                                                               mqttClientFactory,
-                                                               "channel@123_bling$$",
-                                                               mqttTopicPrefixProvider,
-                                                               new NoOpRawMessagingPreprocessor(),
-                                                               new HashSet<JoynrMessageProcessor>(),
-                                                               Mockito.mock(MqttStatusReceiver.class));
-        subject.init();
->>>>>>> 64f231db
         verify(mqttClient).subscribe(startsWith("$share:channelbling:"));
     }
 
     @Test(expected = IllegalArgumentException.class)
     public void testIllegalChannelId() {
-<<<<<<< HEAD
         createAndInitSkeleton("@123_$$-!");
     }
 
@@ -190,20 +171,6 @@
         backpressureIncomingMqttRequestsUpperThreshold = 101;
 
         createAndInitSkeleton("channelId");
-=======
-        subject = new SharedSubscriptionsMqttMessagingSkeleton(ownAddress,
-                                                               maxMqttMessagesInQueue,
-                                                               backpressureEnabled,
-                                                               replyToAddress,
-                                                               messageRouter,
-                                                               mqttClientFactory,
-                                                               "@123_$$-!",
-                                                               mqttTopicPrefixProvider,
-                                                               new NoOpRawMessagingPreprocessor(),
-                                                               new HashSet<JoynrMessageProcessor>(),
-                                                               Mockito.mock(MqttStatusReceiver.class));
-        subject.init();
->>>>>>> 64f231db
     }
 
     @Test(expected = IllegalArgumentException.class)
