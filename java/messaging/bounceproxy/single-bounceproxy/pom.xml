<!--
  #%L
  %%
  Copyright (C) 2011 - 2013 BMW Car IT GmbH
  %%
  Licensed under the Apache License, Version 2.0 (the "License");
  you may not use this file except in compliance with the License.
  You may obtain a copy of the License at

       http://www.apache.org/licenses/LICENSE-2.0

  Unless required by applicable law or agreed to in writing, software
  distributed under the License is distributed on an "AS IS" BASIS,
  WITHOUT WARRANTIES OR CONDITIONS OF ANY KIND, either express or implied.
  See the License for the specific language governing permissions and
  limitations under the License.
  #L%
  -->
  
<project xmlns="http://maven.apache.org/POM/4.0.0" xmlns:xsi="http://www.w3.org/2001/XMLSchema-instance" xsi:schemaLocation="http://maven.apache.org/POM/4.0.0 http://maven.apache.org/xsd/maven-4.0.0.xsd">
	<modelVersion>4.0.0</modelVersion>

	<groupId>io.joynr.java.messaging.bounceproxy</groupId>
	<artifactId>single-bounceproxy</artifactId>
	<packaging>war</packaging>
	
	<name>${project.groupId}:${project.artifactId}</name>

	<parent>
		<groupId>io.joynr.java.messaging</groupId>
		<artifactId>bounceproxy</artifactId>
<<<<<<< HEAD
		<version>0.10.0-SNAPSHOT</version>
=======
		<version>0.9.1</version>
>>>>>>> 0d37463a
		<relativePath>../pom.xml</relativePath>
	</parent>

	<dependencies>
		<!-- 
		ATTENTION: Whenever dependencies are changed (including version updates),
		the disclaimer in src/main/resources/WEB-INF/DISCLAIMER must be adapted
		accordingly.
		-->
		<dependency>
			<groupId>org.slf4j</groupId>
			<artifactId>slf4j-log4j12</artifactId>
		</dependency>
		<dependency>
			<groupId>com.sun.jersey.contribs</groupId>
			<artifactId>jersey-multipart</artifactId>
		</dependency>
		<dependency>
			<groupId>eu.infomas</groupId>
			<artifactId>annotation-detector</artifactId>
			<version>3.0.0</version>
		</dependency>
		<dependency>
			<groupId>org.jboss.spec</groupId>
			<artifactId>jboss-javaee-6.0</artifactId>
			<version>1.0.0.Final</version>
			<type>pom</type>
			<scope>provided</scope>
			<exclusions>
				<exclusion>
					<artifactId>jsf-api</artifactId>
					<groupId>com.sun.faces</groupId>
				</exclusion>
				<exclusion>
					<artifactId>jstl</artifactId>
					<groupId>javax.servlet</groupId>
				</exclusion>
			</exclusions>
		</dependency>
		<dependency>
			<groupId>com.jayway.restassured</groupId>
			<artifactId>rest-assured</artifactId>
			<scope>test</scope>
		</dependency>
		<dependency>
			<groupId>io.joynr.java.messaging.bounceproxy</groupId>
			<artifactId>bounceproxy-common</artifactId>
			<version>${project.version}</version>
		</dependency>
		<dependency>
			<groupId>io.joynr.java.messaging</groupId>
			<artifactId>messaging-service</artifactId>
			<version>${project.version}</version>
		</dependency>
		<dependency>
			<groupId>io.joynr.java.messaging</groupId>
			<artifactId>channel-service</artifactId>
			<version>${project.version}</version>
		</dependency>
	</dependencies>

	<build>
		<finalName>${project.artifactId}</finalName>

		<resources>
			<resource>
				<directory>src/main/resources</directory>
				<filtering>true</filtering>
			</resource>
		</resources>

		<plugins>
			<plugin>
				<groupId>org.codehaus.mojo</groupId>
				<artifactId>properties-maven-plugin</artifactId>
				<executions>
					<execution>
						<goals>
							<goal>set-system-properties</goal>
						</goals>
						<configuration>
							<properties>
								<property>
									<name>log4j.configuration</name>
									<value>file:${basedir}/src/main/resources/WEB-INF/classes/log4j.properties</value>
								</property>
							</properties>
						</configuration>
					</execution>
				</executions>
			</plugin>

			<plugin>
				<groupId>org.eclipse.jetty</groupId>
				<artifactId>jetty-maven-plugin</artifactId>
				<dependencies>
					<dependency>
						<groupId>org.slf4j</groupId>
						<artifactId>slf4j-log4j12</artifactId>
						<version>1.6.6</version>
					</dependency>
				</dependencies>
				<configuration>
					<!--
					Don't define system properties here, because it will override system
					properties defined in plugin management in super POM.
					-->
					<webApp>
						<contextPath>/bounceproxy</contextPath>
						<descriptor>src/main/resources/WEB-INF/web.xml</descriptor>
					</webApp>
					<!--
					This "override" is needed to disable contextHandlers defined in plugin
					management in super POM.
					-->
					<contextHandlers combine.self="override"></contextHandlers>
				</configuration>
			</plugin>
			<plugin>
				<groupId>org.apache.maven.plugins</groupId>
				<artifactId>maven-resources-plugin</artifactId>
				<executions>
					<execution>
						<id>copy-notice-license-to-bounceproxy-war</id>
						<phase>prepare-package</phase>
						<goals>
							<goal>copy-resources</goal>
						</goals>
						<configuration>
							<skip>${skip.copy-notice-and-license-files}</skip>
							<outputDirectory>${project.build.directory}/${project.build.finalName}</outputDirectory>
							<resources>
								<resource>
									<directory>${basedir}</directory>
									<includes>
										<include>NOTICE*</include>
										<include>*LICENSE*</include>
									</includes>
								</resource>
								<resource>
									<directory>${project.build.directory}</directory>
									<includes>
										<include>LICENSE</include>
									</includes>
								</resource>
							</resources>
						</configuration>
					</execution>
				</executions>
			</plugin>

			<plugin>
				<groupId>org.apache.maven.plugins</groupId>
				<artifactId>maven-war-plugin</artifactId>
				<configuration>
					<webXml>${basedir}/src/main/resources/WEB-INF/web.xml</webXml>
					<warName>${project.build.finalName}</warName>
					<warSourceDirectory>src/main/resources</warSourceDirectory>
					<attachClasses>true</attachClasses>
					<overlays>
						<overlay>
							<groupId>io.joynr.java.messaging</groupId>
							<artifactId>channel-service</artifactId>
							<type>jar</type>
							<includes>
								<include>css/**</include>
								<include>script/**</include>
								<include>channels.html</include>
								<include>NOTICE-javascript</include>
								<include>MIT-LICENSE</include>
								<include>LICENSE_INFO</include>
							</includes>
						</overlay>
					</overlays>
				</configuration>
			</plugin>

			<plugin>
				<groupId>org.apache.maven.plugins</groupId>
				<artifactId>maven-dependency-plugin</artifactId>
				<executions>
					<execution>
						<phase>package</phase>
						<goals>
							<goal>copy</goal>
						</goals>
						<configuration>
							<artifactItems>
								<artifactItem>
									<groupId>org.eclipse.jetty</groupId>
									<artifactId>jetty-runner</artifactId>
									<version>${jetty.version}</version>
									<destFileName>jetty-runner.jar</destFileName>
								</artifactItem>
								<artifactItem>
									<groupId>org.eclipse.jetty.websocket</groupId>
									<artifactId>websocket-server</artifactId>
									<version>${jetty.version}</version>
									<destFileName>websocket-server.jar</destFileName>
								</artifactItem>
							</artifactItems>
						</configuration>
					</execution>
				</executions>
			</plugin>

		</plugins>

		<pluginManagement>
			<plugins>
				<!-- This plugin allows the single goal: assembly:single to create a 
					singe distributable tar.gz file -->
				<plugin>
					<groupId>org.apache.maven.plugins</groupId>
					<artifactId>maven-assembly-plugin</artifactId>
					<version>2.3</version>
				</plugin>
				<!--This plugin's configuration is used to store Eclipse m2e settings 
					only. It has no influence on the Maven build itself. -->
				<plugin>
					<groupId>org.eclipse.m2e</groupId>
					<artifactId>lifecycle-mapping</artifactId>
					<version>1.0.0</version>
					<configuration>
						<lifecycleMappingMetadata>
							<pluginExecutions>
								<pluginExecution>
									<pluginExecutionFilter>
										<groupId>org.codehaus.mojo</groupId>
										<artifactId>properties-maven-plugin</artifactId>
										<versionRange>[1.0-alpha-2,)</versionRange>
										<goals>
											<goal>set-system-properties</goal>
										</goals>
									</pluginExecutionFilter>
									<action>
										<ignore />
									</action>
								</pluginExecution>
							</pluginExecutions>
						</lifecycleMappingMetadata>
					</configuration>
				</plugin>
			</plugins>
		</pluginManagement>
	</build>
</project><|MERGE_RESOLUTION|>--- conflicted
+++ resolved
@@ -16,29 +16,25 @@
   limitations under the License.
   #L%
   -->
-  
+
 <project xmlns="http://maven.apache.org/POM/4.0.0" xmlns:xsi="http://www.w3.org/2001/XMLSchema-instance" xsi:schemaLocation="http://maven.apache.org/POM/4.0.0 http://maven.apache.org/xsd/maven-4.0.0.xsd">
 	<modelVersion>4.0.0</modelVersion>
 
 	<groupId>io.joynr.java.messaging.bounceproxy</groupId>
 	<artifactId>single-bounceproxy</artifactId>
 	<packaging>war</packaging>
-	
+
 	<name>${project.groupId}:${project.artifactId}</name>
 
 	<parent>
 		<groupId>io.joynr.java.messaging</groupId>
 		<artifactId>bounceproxy</artifactId>
-<<<<<<< HEAD
 		<version>0.10.0-SNAPSHOT</version>
-=======
-		<version>0.9.1</version>
->>>>>>> 0d37463a
 		<relativePath>../pom.xml</relativePath>
 	</parent>
 
 	<dependencies>
-		<!-- 
+		<!--
 		ATTENTION: Whenever dependencies are changed (including version updates),
 		the disclaimer in src/main/resources/WEB-INF/DISCLAIMER must be adapted
 		accordingly.
@@ -244,14 +240,14 @@
 
 		<pluginManagement>
 			<plugins>
-				<!-- This plugin allows the single goal: assembly:single to create a 
+				<!-- This plugin allows the single goal: assembly:single to create a
 					singe distributable tar.gz file -->
 				<plugin>
 					<groupId>org.apache.maven.plugins</groupId>
 					<artifactId>maven-assembly-plugin</artifactId>
 					<version>2.3</version>
 				</plugin>
-				<!--This plugin's configuration is used to store Eclipse m2e settings 
+				<!--This plugin's configuration is used to store Eclipse m2e settings
 					only. It has no influence on the Maven build itself. -->
 				<plugin>
 					<groupId>org.eclipse.m2e</groupId>
