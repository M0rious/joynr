--- conflicted
+++ resolved
@@ -28,11 +28,7 @@
 	<parent>
 		<groupId>io.joynr.java</groupId>
 		<artifactId>backend-services</artifactId>
-<<<<<<< HEAD
-		<version>0.26.0</version>
-=======
 		<version>0.27.0</version>
->>>>>>> 9c369c0f
 		<relativePath>../pom.xml</relativePath>
 	</parent>
 
@@ -77,11 +73,7 @@
 		<!-- 
 			The sources of javassist must be added to the WAR due to its LGPL-2.1 license.
 			It is pulled in as transitive dependency:
-<<<<<<< HEAD
-			io.joynr.java.messaging:messaging-servlet:jar:classes:0.26.0:compile
-=======
 			io.joynr.java.messaging:messaging-servlet:jar:classes:0.27.0:compile
->>>>>>> 9c369c0f
 			+- org.reflections:reflections:jar:0.9.8:compile
 			|  +- javassist:javassist:jar:3.12.1.GA:compile
 			Please double check the correct version if these dependencies change.
@@ -95,11 +87,7 @@
 			The sources of hibernate-entitymanager. hibernate-core and hibernate-commons-annotations
 			must be added to the WAR due to its LGPL-2.1 license.
 			It is pulled in as transitive dependency:
-<<<<<<< HEAD
-			+- io.joynr.java.backend-services:capabilities-directory:jar:0.26.0:compile
-=======
 			+- io.joynr.java.backend-services:capabilities-directory:jar:0.27.0:compile
->>>>>>> 9c369c0f
 			|  +- org.hibernate:hibernate-entitymanager:jar:4.3.8.Final:compile
 			|  |  +- org.hibernate:hibernate-core:jar:4.3.8.Final:compile
 			|  |  +- org.hibernate.common:hibernate-commons-annotations:jar:4.0.5.Final:compile
