--- conflicted
+++ resolved
@@ -68,14 +68,8 @@
 				domain,
 				proxyParticipantId,
 				qosSettings,
-<<<<<<< HEAD
-				cache,
-				cached,
 				useInProcessConnector,
 				providerDiscoveryEntry
-=======
-				useInProcessConnector
->>>>>>> 3d2d1c60
 	);
 
 	joynr::ProxyBase::handleArbitrationFinished(providerDiscoveryEntry, useInProcessConnector);
