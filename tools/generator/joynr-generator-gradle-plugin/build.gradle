/*
 * #%L
 * %%
 * Copyright (C) 2018 BMW Car IT GmbH
 * %%
 * Licensed under the Apache License, Version 2.0 (the "License");
 * you may not use this file except in compliance with the License.
 * You may obtain a copy of the License at
 *
 *      http://www.apache.org/licenses/LICENSE-2.0
 *
 * Unless required by applicable law or agreed to in writing, software
 * distributed under the License is distributed on an "AS IS" BASIS,
 * WITHOUT WARRANTIES OR CONDITIONS OF ANY KIND, either express or implied.
 * See the License for the specific language governing permissions and
 * limitations under the License.
 * #L%
 */

plugins {
    id 'org.jetbrains.kotlin.jvm' version '1.3.10'
    id 'org.jetbrains.dokka' version '0.9.17'
}

<<<<<<< HEAD
ext.joynrVersion = "1.7.1"
=======
ext.joynrVersion = "1.8.0"
>>>>>>> 908fecea

group 'io.joynr.tools.generator'
version "$joynrVersion"

apply plugin: 'maven-publish'

repositories {
    mavenLocal()
    mavenCentral()
}

dependencies {
    compile gradleApi()
    compile "org.jetbrains.kotlin:kotlin-stdlib-jdk8"
    compile "io.joynr.tools.generator:generator-framework:$joynrVersion"
}

compileKotlin {
    kotlinOptions.jvmTarget = "1.8"
}
compileTestKotlin {
    kotlinOptions.jvmTarget = "1.8"
}

dokka {
    outputFormat = 'html'
    outputDirectory = "$buildDir/javadoc"
    reportUndocumented = false
}

task docJar(type: Jar) {
    dependsOn(dokka)
    from dokka.outputDirectory
    baseName "$jar.baseName-doc"
}
build.dependsOn docJar

publishing {
    publications {
        jar(MavenPublication) {
            from project.components.java
        }
    }
}<|MERGE_RESOLUTION|>--- conflicted
+++ resolved
@@ -22,11 +22,7 @@
     id 'org.jetbrains.dokka' version '0.9.17'
 }
 
-<<<<<<< HEAD
-ext.joynrVersion = "1.7.1"
-=======
 ext.joynrVersion = "1.8.0"
->>>>>>> 908fecea
 
 group 'io.joynr.tools.generator'
 version "$joynrVersion"
