--- conflicted
+++ resolved
@@ -160,13 +160,9 @@
     void activateRoutingTableCleanerTimer();
     void registerTransportStatusCallbacks();
     void rescheduleQueuedMessagesForTransport(std::shared_ptr<ITransportStatus> transportStatus);
-<<<<<<< HEAD
     void onMessageCleanerTimerExpired(std::shared_ptr<AbstractMessageRouter> thisSharedptr,
                                       const boost::system::error_code& errorCode);
-=======
-    void onMessageCleanerTimerExpired(const boost::system::error_code& errorCode);
     void onRoutingTableCleanerTimerExpired(const boost::system::error_code& errorCode);
->>>>>>> 31c3b0e0
 
     RoutingTable routingTable;
     ReadWriteLock routingTableLock;
