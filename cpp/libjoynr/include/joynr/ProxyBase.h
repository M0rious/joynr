/*
 * #%L
 * %%
 * Copyright (C) 2011 - 2016 BMW Car IT GmbH
 * %%
 * Licensed under the Apache License, Version 2.0 (the "License");
 * you may not use this file except in compliance with the License.
 * You may obtain a copy of the License at
 * 
 *      http://www.apache.org/licenses/LICENSE-2.0
 * 
 * Unless required by applicable law or agreed to in writing, software
 * distributed under the License is distributed on an "AS IS" BASIS,
 * WITHOUT WARRANTIES OR CONDITIONS OF ANY KIND, either express or implied.
 * See the License for the specific language governing permissions and
 * limitations under the License.
 * #L%
 */
#ifndef PROXYBASE_H
#define PROXYBASE_H

#include <string>

#include "joynr/JoynrExport.h"
#include "joynr/Logger.h"
#include "joynr/MessagingQos.h"
#include "joynr/PrivateCopyAssign.h"
#include "joynr/types/DiscoveryEntryWithMetaInfo.h"

namespace joynr
{

class ConnectorFactory;

class JOYNR_EXPORT ProxyBase
{

public:
    ProxyBase(ConnectorFactory* connectorFactory,
              const std::string& domain,
              const MessagingQos& qosSettings);
    virtual ~ProxyBase() = default;

    /**
     * Returns the participantId of the proxy object.
     * TODO: should this be part of the public API?
     * it is needed in proxy builder to register the next hop on message router.
     */
    const std::string& getProxyParticipantId() const;

protected:
    DISALLOW_COPY_AND_ASSIGN(ProxyBase);

    /*
     *  handleArbitrationFinished has to be implemented by the concrete provider proxy.
     *  It is called as soon as the arbitration result is available.
     */
    virtual void handleArbitrationFinished(
            const types::DiscoveryEntryWithMetaInfo& providerDiscoveryEntry,
            bool useInProcessConnector);

    ConnectorFactory* connectorFactory;
    std::string domain;
    MessagingQos qosSettings;
<<<<<<< HEAD
    bool cached;
=======
    std::string providerParticipantId;
>>>>>>> 3d2d1c60
    std::string proxyParticipantId;
    types::DiscoveryEntryWithMetaInfo providerDiscoveryEntry;
    ADD_LOGGER(ProxyBase);
};

} // namespace joynr
#endif // PROXYBASE_H<|MERGE_RESOLUTION|>--- conflicted
+++ resolved
@@ -62,11 +62,6 @@
     ConnectorFactory* connectorFactory;
     std::string domain;
     MessagingQos qosSettings;
-<<<<<<< HEAD
-    bool cached;
-=======
-    std::string providerParticipantId;
->>>>>>> 3d2d1c60
     std::string proxyParticipantId;
     types::DiscoveryEntryWithMetaInfo providerDiscoveryEntry;
     ADD_LOGGER(ProxyBase);
