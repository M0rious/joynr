--- conflicted
+++ resolved
@@ -123,7 +123,7 @@
      * Method specific to LibJoynrMessageRouter
      */
     void setParentRouter(std::unique_ptr<joynr::system::RoutingProxy> parentRouter);
-    bool publishToGlobal(const JoynrMessage& message) final;
+    bool publishToGlobal(const ImmutableMessage& message) final;
 
     /*
      * Method specific to LibJoynrMessageRouter,
@@ -152,13 +152,10 @@
     mutable std::mutex parentResolveMutex;
 
     void removeRunningParentResolvers(const std::string& destinationPartId);
-<<<<<<< HEAD
-=======
 
     std::mutex parentClusterControllerReplyToAddressMutex;
     std::string parentClusterControllerReplyToAddress;
     const bool DEFAULT_IS_GLOBALLY_VISIBLE;
->>>>>>> c1aa82b4
 };
 
 } // namespace joynr
