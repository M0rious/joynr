/*
 * #%L
 * %%
 * Copyright (C) 2011 - 2017 BMW Car IT GmbH
 * %%
 * Licensed under the Apache License, Version 2.0 (the "License");
 * you may not use this file except in compliance with the License.
 * You may obtain a copy of the License at
 * 
 *      http://www.apache.org/licenses/LICENSE-2.0
 * 
 * Unless required by applicable law or agreed to in writing, software
 * distributed under the License is distributed on an "AS IS" BASIS,
 * WITHOUT WARRANTIES OR CONDITIONS OF ANY KIND, either express or implied.
 * See the License for the specific language governing permissions and
 * limitations under the License.
 * #L%
 */
#include "joynr/AbstractMessageRouter.h"

#include <cassert>
#include <functional>

#include <boost/asio/io_service.hpp>

#include "joynr/IMessagingStub.h"
#include "joynr/IMessagingStubFactory.h"
#include "joynr/ImmutableMessage.h"
#include "joynr/IMulticastAddressCalculator.h"
#include "joynr/InProcessMessagingAddress.h"
#include "joynr/Message.h"
#include "joynr/MulticastReceiverDirectory.h"
#include "joynr/access-control/IAccessController.h"
#include "joynr/exceptions/JoynrException.h"
#include "joynr/system/RoutingTypes/Address.h"
#include "joynr/system/RoutingTypes/BrowserAddress.h"
#include "joynr/system/RoutingTypes/ChannelAddress.h"
#include "joynr/system/RoutingTypes/CommonApiDbusAddress.h"
#include "joynr/system/RoutingTypes/MqttAddress.h"
#include "joynr/system/RoutingTypes/WebSocketAddress.h"
#include "joynr/system/RoutingTypes/WebSocketClientAddress.h"

namespace joynr
{

INIT_LOGGER(AbstractMessageRouter);

//------ AbstractMessageRouter ---------------------------------------------------------
AbstractMessageRouter::AbstractMessageRouter(
        std::shared_ptr<IMessagingStubFactory> messagingStubFactory,
        boost::asio::io_service& ioService,
        std::unique_ptr<IMulticastAddressCalculator> addressCalculator,
        int maxThreads,
        std::unique_ptr<MessageQueue> messageQueue)
        : routingTable("AbstractMessageRouter-RoutingTable",
                       ioService,
                       std::bind(&AbstractMessageRouter::routingTableSaveFilterFunc,
                                 this,
                                 std::placeholders::_1)),
          routingTableLock(),
          multicastReceiverDirectory(),
          messagingStubFactory(std::move(messagingStubFactory)),
          messageScheduler(maxThreads, "AbstractMessageRouter", ioService),
          messageQueue(std::move(messageQueue)),
          routingTableFileName(),
          addressCalculator(std::move(addressCalculator)),
          messageQueueCleanerTimer(ioService),
          messageQueueCleanerTimerPeriodMs(std::chrono::milliseconds(1000))
{
    activateMessageCleanerTimer();
}

AbstractMessageRouter::~AbstractMessageRouter()
{
    messageQueueCleanerTimer.cancel();
    messageScheduler.shutdown();
}

bool AbstractMessageRouter::routingTableSaveFilterFunc(std::shared_ptr<RoutingEntry> routingEntry)
{
    const auto destAddress = routingEntry->address;
    const joynr::InProcessMessagingAddress* inprocessAddress =
            dynamic_cast<const joynr::InProcessMessagingAddress*>(destAddress.get());
    return inprocessAddress == nullptr;
}

void AbstractMessageRouter::addProvisionedNextHop(
        std::string participantId,
        std::shared_ptr<const joynr::system::RoutingTypes::Address> address,
        bool isGloballyVisible)
{
    assert(address);
    const auto routingEntry = std::make_shared<RoutingEntry>(std::move(address), isGloballyVisible);
    addToRoutingTable(participantId, std::move(routingEntry));
}

std::unordered_set<std::shared_ptr<const joynr::system::RoutingTypes::Address>>
AbstractMessageRouter::lookupAddresses(const std::unordered_set<std::string>& participantIds)
{
    std::unordered_set<std::shared_ptr<const joynr::system::RoutingTypes::Address>> addresses;
    std::shared_ptr<const joynr::system::RoutingTypes::Address> destAddress;
    for (const auto& participantId : participantIds) {
        const auto routingEntry = routingTable.lookup(participantId);
        if (routingEntry) {
            destAddress = routingEntry->address;
            addresses.insert(destAddress);
        }
    }
    return addresses;
}

std::unordered_set<std::shared_ptr<const joynr::system::RoutingTypes::Address>>
AbstractMessageRouter::getDestinationAddresses(const ImmutableMessage& message)
{
    std::unordered_set<std::shared_ptr<const joynr::system::RoutingTypes::Address>> addresses;
    if (message.getType() == Message::VALUE_MESSAGE_TYPE_MULTICAST()) {
        const std::string& multicastId = message.getRecipient();

        // lookup local multicast receivers
        std::unordered_set<std::string> multicastReceivers =
                multicastReceiverDirectory.getReceivers(multicastId);
        addresses = lookupAddresses(multicastReceivers);

        // add global transport address if message is NOT received from global
        // AND provider is globally visible
        if (!message.isReceivedFromGlobal() && addressCalculator && publishToGlobal(message)) {
            std::shared_ptr<const joynr::system::RoutingTypes::Address> globalTransport =
                    addressCalculator->compute(message);
            if (globalTransport) {
                addresses.insert(globalTransport);
            }
        }
    } else {
<<<<<<< HEAD
        const std::string& destinationPartId = message.getRecipient();
        std::shared_ptr<const joynr::system::RoutingTypes::Address> destAddress =
                routingTable.lookup(destinationPartId);
        if (destAddress) {
=======
        const std::string destinationPartId = message.getHeaderTo();
        std::shared_ptr<const joynr::system::RoutingTypes::Address> destAddress;
        const auto routingEntry = routingTable.lookup(destinationPartId);
        if (routingEntry) {
            destAddress = routingEntry->address;
>>>>>>> c1aa82b4
            addresses.insert(destAddress);
        }
    }
    return addresses;
}

void AbstractMessageRouter::sendMessages(
        const std::string& destinationPartId,
        std::shared_ptr<const joynr::system::RoutingTypes::Address> address)
{
    while (true) {
        // We have to check all the time whether the messaging stub is still available because
        // it will be deleted if a disconnect occurs (this may happen while this method
        // is being executed).
        auto messagingStub = messagingStubFactory->create(address);

        if (messagingStub == nullptr) {
            break;
        }

        std::unique_ptr<MessageQueueItem> item(
                messageQueue->getNextMessageForParticipant(destinationPartId));

        if (!item) {
            break;
        }

        try {
            const std::uint32_t tryCount = 0;
            messageScheduler.schedule(
                    new MessageRunnable(
                            item->getContent(), messagingStub, address, *this, tryCount),
                    std::chrono::milliseconds(0));
        } catch (const exceptions::JoynrMessageNotSentException& e) {
            JOYNR_LOG_ERROR(logger,
                            "Message with Id {} could not be sent. Error: {}",
                            item->getContent()->getId(),
                            e.getMessage());
        }
    }
}

void AbstractMessageRouter::scheduleMessage(
        std::shared_ptr<ImmutableMessage> message,
        std::shared_ptr<const joynr::system::RoutingTypes::Address> destAddress,
        std::uint32_t tryCount,
        std::chrono::milliseconds delay)
{
    auto stub = messagingStubFactory->create(destAddress);
    if (stub) {
        messageScheduler.schedule(new MessageRunnable(std::move(message),
                                                      std::move(stub),
                                                      std::move(destAddress),
                                                      *this,
                                                      tryCount),
                                  delay);
    } else {
        JOYNR_LOG_WARN(
                logger,
                "Message with id {} could not be send to {}. Stub creation failed. => Queueing "
                "message.",
                message->getId(),
                destAddress->toString());
        // save the message for later delivery
        queueMessage(std::move(message));
    }
}

void AbstractMessageRouter::activateMessageCleanerTimer()
{
    messageQueueCleanerTimer.expiresFromNow(messageQueueCleanerTimerPeriodMs);
    messageQueueCleanerTimer.asyncWait(std::bind(
            &AbstractMessageRouter::onMessageCleanerTimerExpired, this, std::placeholders::_1));
}

void AbstractMessageRouter::onMessageCleanerTimerExpired(const boost::system::error_code& errorCode)
{
    if (!errorCode) {
        messageQueue->removeOutdatedMessages();
        activateMessageCleanerTimer();
    } else if (errorCode != boost::system::errc::operation_canceled) {
        JOYNR_LOG_ERROR(logger,
                        "Failed to schedule timer to remove outdated messages: {}",
                        errorCode.message());
    }
}

void AbstractMessageRouter::queueMessage(std::shared_ptr<ImmutableMessage> message)
{
    JOYNR_LOG_TRACE(logger, "message queued: {}", message->toLogMessage());
    messageQueue->queueMessage(std::move(message));
}

void AbstractMessageRouter::loadRoutingTable(std::string fileName)
{
    // always update reference file
    if (fileName != routingTableFileName) {
        routingTableFileName = std::move(fileName);
    }

    if (!joynr::util::fileExists(routingTableFileName)) {
        return;
    }

    WriteLocker lock(routingTableLock);
    try {
        joynr::serializer::deserializeFromJson(
                routingTable, joynr::util::loadStringFromFile(routingTableFileName));
    } catch (const std::runtime_error& ex) {
        JOYNR_LOG_ERROR(logger, ex.what());
    } catch (const std::invalid_argument& ex) {
        JOYNR_LOG_ERROR(logger, "could not deserialize from JSON: {}", ex.what());
    }
}

void AbstractMessageRouter::saveRoutingTable()
{
    WriteLocker lock(routingTableLock);
    try {
        joynr::util::saveStringToFile(
                routingTableFileName, joynr::serializer::serializeToJson(routingTable));
    } catch (const std::runtime_error& ex) {
        JOYNR_LOG_INFO(logger, ex.what());
    }
}

void AbstractMessageRouter::addToRoutingTable(std::string participantId,
                                              std::shared_ptr<RoutingEntry> routingEntry)
{
    {
        WriteLocker lock(routingTableLock);
        routingTable.add(participantId, std::move(routingEntry));
    }
    saveRoutingTable();
}

/**
 * IMPLEMENTATION of MessageRunnable class
 */

INIT_LOGGER(MessageRunnable);

MessageRunnable::MessageRunnable(
        std::shared_ptr<ImmutableMessage> message,
        std::shared_ptr<IMessagingStub> messagingStub,
        std::shared_ptr<const joynr::system::RoutingTypes::Address> destAddress,
        AbstractMessageRouter& messageRouter,
        std::uint32_t tryCount)
        : Runnable(true),
          ObjectWithDecayTime(message->getExpiryDate()),
          message(message),
          messagingStub(messagingStub),
          destAddress(destAddress),
          messageRouter(messageRouter),
          tryCount(tryCount)
{
}

void MessageRunnable::shutdown()
{
}

void MessageRunnable::run()
{
    if (!isExpired()) {
        // TODO is it safe to capture (this) here? rather capture members by value!
        auto onFailure = [this](const exceptions::JoynrRuntimeException& e) {
            try {
                exceptions::JoynrDelayMessageException& delayException =
                        dynamic_cast<exceptions::JoynrDelayMessageException&>(
                                const_cast<exceptions::JoynrRuntimeException&>(e));
                std::chrono::milliseconds delay = delayException.getDelayMs();

                JOYNR_LOG_TRACE(logger,
                                "Rescheduling message after error: messageId: {}, new delay {}ms, "
                                "reason: {}",
                                message->getId(),
                                delay.count(),
                                e.getMessage());
                messageRouter.scheduleMessage(message, destAddress, tryCount + 1, delay);
            } catch (const std::bad_cast&) {
                JOYNR_LOG_ERROR(logger,
                                "Message with ID {} could not be sent! reason: {}",
                                message->getId(),
                                e.getMessage());
            }
        };
        messagingStub->transmit(message, onFailure);
    } else {
        JOYNR_LOG_ERROR(logger, "Message with ID {}  expired: dropping!", message->getId());
    }
}

} // namespace joynr<|MERGE_RESOLUTION|>--- conflicted
+++ resolved
@@ -131,18 +131,11 @@
             }
         }
     } else {
-<<<<<<< HEAD
-        const std::string& destinationPartId = message.getRecipient();
-        std::shared_ptr<const joynr::system::RoutingTypes::Address> destAddress =
-                routingTable.lookup(destinationPartId);
-        if (destAddress) {
-=======
-        const std::string destinationPartId = message.getHeaderTo();
+        const std::string destinationPartId = message.getRecipient();
         std::shared_ptr<const joynr::system::RoutingTypes::Address> destAddress;
         const auto routingEntry = routingTable.lookup(destinationPartId);
         if (routingEntry) {
             destAddress = routingEntry->address;
->>>>>>> c1aa82b4
             addresses.insert(destAddress);
         }
     }
