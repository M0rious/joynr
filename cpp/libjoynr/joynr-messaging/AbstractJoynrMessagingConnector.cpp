/*
 * #%L
 * %%
 * Copyright (C) 2011 - 2016 BMW Car IT GmbH
 * %%
 * Licensed under the Apache License, Version 2.0 (the "License");
 * you may not use this file except in compliance with the License.
 * You may obtain a copy of the License at
 * 
 *      http://www.apache.org/licenses/LICENSE-2.0
 * 
 * Unless required by applicable law or agreed to in writing, software
 * distributed under the License is distributed on an "AS IS" BASIS,
 * WITHOUT WARRANTIES OR CONDITIONS OF ANY KIND, either express or implied.
 * See the License for the specific language governing permissions and
 * limitations under the License.
 * #L%
 */
#include "joynr/AbstractJoynrMessagingConnector.h"

#include "joynr/types/DiscoveryEntryWithMetaInfo.h"
#include "joynr/JoynrMessageSender.h"

namespace joynr
{

INIT_LOGGER(AbstractJoynrMessagingConnector);

AbstractJoynrMessagingConnector::AbstractJoynrMessagingConnector(
        std::shared_ptr<IJoynrMessageSender> joynrMessageSender,
        std::shared_ptr<ISubscriptionManager> subscriptionManager,
        const std::string& domain,
        const std::string& interfaceName,
        const std::string& proxyParticipantId,
<<<<<<< HEAD
        const MessagingQos& qosSettings,
        IClientCache* cache,
        bool cached,
        const types::DiscoveryEntryWithMetaInfo& providerDiscoveryEntry)
=======
        const std::string& providerParticipantId,
        const MessagingQos& qosSettings)
>>>>>>> 3d2d1c60
        : joynrMessageSender(joynrMessageSender),
          subscriptionManager(subscriptionManager),
          domain(domain),
          interfaceName(interfaceName),
          proxyParticipantId(proxyParticipantId),
<<<<<<< HEAD
          providerParticipantId(providerDiscoveryEntry.getParticipantId()),
          qosSettings(qosSettings),
          cache(cache),
          cached(cached),
          providerDiscoveryEntry(providerDiscoveryEntry)
=======
          providerParticipantId(providerParticipantId),
          qosSettings(qosSettings)
>>>>>>> 3d2d1c60
{
}

bool AbstractJoynrMessagingConnector::usesClusterController() const
{
    return true;
}

void AbstractJoynrMessagingConnector::operationRequest(std::shared_ptr<IReplyCaller> replyCaller,
                                                       const Request& request)
{
    sendRequest(request, replyCaller);
}

void AbstractJoynrMessagingConnector::operationOneWayRequest(const OneWayRequest& request)
{
    sendOneWayRequest(request);
}

void AbstractJoynrMessagingConnector::sendRequest(const Request& request,
                                                  std::shared_ptr<IReplyCaller> replyCaller)
{
    joynrMessageSender->sendRequest(
            proxyParticipantId, providerParticipantId, qosSettings, request, replyCaller);
}

void AbstractJoynrMessagingConnector::sendOneWayRequest(const OneWayRequest& request)
{
    joynrMessageSender->sendOneWayRequest(
            proxyParticipantId, providerParticipantId, qosSettings, request);
}
} // namespace joynr<|MERGE_RESOLUTION|>--- conflicted
+++ resolved
@@ -18,7 +18,6 @@
  */
 #include "joynr/AbstractJoynrMessagingConnector.h"
 
-#include "joynr/types/DiscoveryEntryWithMetaInfo.h"
 #include "joynr/JoynrMessageSender.h"
 
 namespace joynr
@@ -32,30 +31,16 @@
         const std::string& domain,
         const std::string& interfaceName,
         const std::string& proxyParticipantId,
-<<<<<<< HEAD
         const MessagingQos& qosSettings,
-        IClientCache* cache,
-        bool cached,
         const types::DiscoveryEntryWithMetaInfo& providerDiscoveryEntry)
-=======
-        const std::string& providerParticipantId,
-        const MessagingQos& qosSettings)
->>>>>>> 3d2d1c60
         : joynrMessageSender(joynrMessageSender),
           subscriptionManager(subscriptionManager),
           domain(domain),
           interfaceName(interfaceName),
           proxyParticipantId(proxyParticipantId),
-<<<<<<< HEAD
           providerParticipantId(providerDiscoveryEntry.getParticipantId()),
           qosSettings(qosSettings),
-          cache(cache),
-          cached(cached),
           providerDiscoveryEntry(providerDiscoveryEntry)
-=======
-          providerParticipantId(providerParticipantId),
-          qosSettings(qosSettings)
->>>>>>> 3d2d1c60
 {
 }
 
