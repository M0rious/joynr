/*
 * #%L
 * %%
 * Copyright (C) 2011 - 2014 BMW Car IT GmbH
 * %%
 * Licensed under the Apache License, Version 2.0 (the "License");
 * you may not use this file except in compliance with the License.
 * You may obtain a copy of the License at
 * 
 *      http://www.apache.org/licenses/LICENSE-2.0
 * 
 * Unless required by applicable law or agreed to in writing, software
 * distributed under the License is distributed on an "AS IS" BASIS,
 * WITHOUT WARRANTIES OR CONDITIONS OF ANY KIND, either express or implied.
 * See the License for the specific language governing permissions and
 * limitations under the License.
 * #L%
 */
#include "WebSocketMessagingStubFactory.h"

#include <cctype>
#include <algorithm>
#include <string>

#include "websocket/WebSocketMessagingStub.h"
#include "joynr/system/RoutingTypes/WebSocketAddress.h"
#include "joynr/FormatString.h"

namespace joynr
{

INIT_LOGGER(WebSocketMessagingStubFactory);

WebSocketMessagingStubFactory::WebSocketMessagingStubFactory()
        : serverStubMap(), serverStubMapMutex(), clientStubMap(), clientStubMapMutex()
{
}

bool WebSocketMessagingStubFactory::canCreate(
        const joynr::system::RoutingTypes::Address& destAddress)
{
    return dynamic_cast<const system::RoutingTypes::WebSocketAddress*>(&destAddress) ||
           dynamic_cast<const system::RoutingTypes::WebSocketClientAddress*>(&destAddress);
}

std::shared_ptr<IMessaging> WebSocketMessagingStubFactory::create(
        const joynr::system::RoutingTypes::Address& destAddress)
{
    // if destination is a WS client address
    if (auto webSocketClientAddress =
                dynamic_cast<const system::RoutingTypes::WebSocketClientAddress*>(&destAddress)) {
        std::lock_guard<std::mutex> lock(clientStubMapMutex);
        const std::unordered_map<joynr::system::RoutingTypes::WebSocketClientAddress,
                                 std::shared_ptr<IMessaging>>::const_iterator stub =
                clientStubMap.find(*webSocketClientAddress);
        if (stub == clientStubMap.cend()) {
            JOYNR_LOG_ERROR(logger,
                            "No websocket found for address {}",
                            webSocketClientAddress->toString());
            return std::shared_ptr<IMessaging>();
        }
        return stub->second;
    }
    // if destination is a WS server address
    if (const system::RoutingTypes::WebSocketAddress* webSocketServerAddress =
                dynamic_cast<const system::RoutingTypes::WebSocketAddress*>(&destAddress)) {
        std::lock_guard<std::mutex> lock(serverStubMapMutex);
        const std::unordered_map<joynr::system::RoutingTypes::WebSocketAddress,
                                 std::shared_ptr<IMessaging>>::const_iterator stub =
                serverStubMap.find(*webSocketServerAddress);
        if (stub == serverStubMap.cend()) {
            JOYNR_LOG_ERROR(logger,
                            "No websocket found for address {}",
                            webSocketServerAddress->toString());
            return std::shared_ptr<IMessaging>();
        }
        return stub->second;
    }

    return std::shared_ptr<IMessaging>();
}

void WebSocketMessagingStubFactory::addClient(
        const system::RoutingTypes::WebSocketClientAddress& clientAddress,
        IWebSocketSendInterface* webSocket)
{

<<<<<<< HEAD
    if (clientStubMap.count(*clientAddress) == 0) {
        auto clientStub = std::make_shared<WebSocketMessagingStub>(
                webSocket,
                [this, clientAddress]() { this->onMessagingStubClosed(*clientAddress); });
        {
            std::lock_guard<std::mutex> lock(clientStubMapMutex);
            clientStubMap[*clientAddress] = clientStub;
        }
=======
    if (clientStubMap.count(clientAddress) == 0) {
        WebSocketMessagingStub* wsClientStub = new WebSocketMessagingStub(
                webSocket, [this, clientAddress]() { this->onMessagingStubClosed(clientAddress); });
        std::shared_ptr<IMessaging> clientStub(wsClientStub);
        clientStubMap[clientAddress] = clientStub;
>>>>>>> 4d85e0ec
    } else {
        JOYNR_LOG_ERROR(logger,
                        "Client with address {} already exists in the clientStubMap",
                        clientAddress.toString());
    }
}

void WebSocketMessagingStubFactory::removeClient(
        const joynr::system::RoutingTypes::WebSocketClientAddress& clientAddress)
{
    std::lock_guard<std::mutex> lock(serverStubMapMutex);
    clientStubMap.erase(clientAddress);
}

void WebSocketMessagingStubFactory::addServer(
        const joynr::system::RoutingTypes::WebSocketAddress& serverAddress,
        IWebSocketSendInterface* webSocket)
{

    auto serverStub = std::make_shared<WebSocketMessagingStub>(
            webSocket, [this, serverAddress]() { this->onMessagingStubClosed(serverAddress); });
    {
        std::lock_guard<std::mutex> lock(serverStubMapMutex);
        serverStubMap[serverAddress] = serverStub;
    }
}

void WebSocketMessagingStubFactory::onMessagingStubClosed(
        const system::RoutingTypes::Address& address)
{
    JOYNR_LOG_DEBUG(logger, "removing messaging stub for address: {}", address.toString());
    // if destination is a WS client address
    if (auto webSocketClientAddress =
                dynamic_cast<const system::RoutingTypes::WebSocketClientAddress*>(&address)) {
        std::lock_guard<std::mutex> lock(clientStubMapMutex);
        clientStubMap.erase(*webSocketClientAddress);
    } else if (auto webSocketServerAddress =
                       dynamic_cast<const system::RoutingTypes::WebSocketAddress*>(&address)) {
        std::lock_guard<std::mutex> lock(serverStubMapMutex);
        serverStubMap.erase(*webSocketServerAddress);
    }
}

Url WebSocketMessagingStubFactory::convertWebSocketAddressToUrl(
        const system::RoutingTypes::WebSocketAddress& address)
{
    std::string protocol =
            joynr::system::RoutingTypes::WebSocketProtocol::getLiteral(address.getProtocol());
    std::transform(protocol.begin(), protocol.end(), protocol.begin(), ::tolower);

    return Url(FormatString("%1://%2:%3%4")
                       .arg(protocol)
                       .arg(address.getHost())
                       .arg(address.getPort())
                       .arg(address.getPath())
                       .str());
}

} // namespace joynr<|MERGE_RESOLUTION|>--- conflicted
+++ resolved
@@ -85,22 +85,14 @@
         IWebSocketSendInterface* webSocket)
 {
 
-<<<<<<< HEAD
-    if (clientStubMap.count(*clientAddress) == 0) {
-        auto clientStub = std::make_shared<WebSocketMessagingStub>(
-                webSocket,
-                [this, clientAddress]() { this->onMessagingStubClosed(*clientAddress); });
-        {
-            std::lock_guard<std::mutex> lock(clientStubMapMutex);
-            clientStubMap[*clientAddress] = clientStub;
-        }
-=======
     if (clientStubMap.count(clientAddress) == 0) {
         WebSocketMessagingStub* wsClientStub = new WebSocketMessagingStub(
                 webSocket, [this, clientAddress]() { this->onMessagingStubClosed(clientAddress); });
         std::shared_ptr<IMessaging> clientStub(wsClientStub);
-        clientStubMap[clientAddress] = clientStub;
->>>>>>> 4d85e0ec
+        {
+            std::lock_guard<std::mutex> lock(clientStubMapMutex);
+            clientStubMap[clientAddress] = clientStub;
+        }
     } else {
         JOYNR_LOG_ERROR(logger,
                         "Client with address {} already exists in the clientStubMap",
