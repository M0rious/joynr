/*
 * #%L
 * %%
 * Copyright (C) 2011 - 2017 BMW Car IT GmbH
 * %%
 * Licensed under the Apache License, Version 2.0 (the "License");
 * you may not use this file except in compliance with the License.
 * You may obtain a copy of the License at
 * 
 *      http://www.apache.org/licenses/LICENSE-2.0
 * 
 * Unless required by applicable law or agreed to in writing, software
 * distributed under the License is distributed on an "AS IS" BASIS,
 * WITHOUT WARRANTIES OR CONDITIONS OF ANY KIND, either express or implied.
 * See the License for the specific language governing permissions and
 * limitations under the License.
 * #L%
 */
#include "joynr/PrivateCopyAssign.h"
#include <gtest/gtest.h>
#include <gmock/gmock.h>
#include <memory>
#include "tests/utils/MockObjects.h"
#include "joynr/LibjoynrSettings.h"
#include "joynr/MessageSender.h"
#include "joynr/OnChangeWithKeepAliveSubscriptionQos.h"
#include "joynr/tests/TestLocationUpdateSelectiveBroadcastFilterParameters.h"
#include "joynr/SingleThreadedIOService.h"

#include "joynr/UnicastBroadcastListener.h"

#include "tests/JoynrTest.h"

using namespace ::testing;
using ::testing::InSequence;

using namespace joynr;
using namespace joynr::tests;

/**
  * Is an integration test. Tests from Provider -> PublicationManager
  */
class BroadcastPublicationTest : public ::testing::Test {
public:
    BroadcastPublicationTest() :
        singleThreadedIOService(),
        gpsLocation1(1.1, 2.2, 3.3, types::Localisation::GpsFixEnum::MODE2D, 0.0, 0.0, 0.0, 0.0, 444, 444, 444),
        speed1(100),
        providerParticipantId("providerParticipantId"),
        proxyParticipantId("proxyParticipantId"),
        subscriptionId("subscriptionId"),
        mockMessageRouter(std::make_shared<MockMessageRouter>(singleThreadedIOService.getIOService())),
<<<<<<< HEAD
        messageSender(std::make_shared<MessageSender>(mockMessageRouter)),
        publicationManager(std::make_shared<PublicationManager>(singleThreadedIOService.getIOService(), messageSender)),
        publicationSender(std::make_shared<MockPublicationSender>()),
=======
        messageSender(new MessageSender(mockMessageRouter, nullptr)),
        publicationManager(singleThreadedIOService.getIOService(), messageSender),
        publicationSender(),
>>>>>>> 31c3b0e0
        request(),
        subscriptionBroadcastListener(std::make_shared<UnicastBroadcastListener>(subscriptionId, publicationManager)),
        multicastBroadcastListener(std::make_shared<MulticastBroadcastListener>(providerParticipantId, publicationManager)),
        provider(std::make_shared<MockTestProvider>()),
        requestCaller(std::make_shared<testRequestCaller>(provider)),
        filter1(std::make_shared<MockLocationUpdatedSelectiveFilter>()),
        filter2(std::make_shared<MockLocationUpdatedSelectiveFilter>())
    {
        singleThreadedIOService.start();
    }

    ~BroadcastPublicationTest()
    {
        publicationManager->shutdown();
        singleThreadedIOService.stop();
    }

    void SetUp(){
        //remove stored subscriptions
        std::remove(LibjoynrSettings::DEFAULT_BROADCASTSUBSCRIPTIONREQUEST_PERSISTENCE_FILENAME().c_str());

        request.setSubscribeToName("locationUpdateSelective");
        request.setSubscriptionId(subscriptionId);

        auto qos = std::make_shared<OnChangeSubscriptionQos>(
                    1000, // publication ttl
                    80, // validity_ms
                    100 // minInterval_ms
        );
        request.setQos(qos);
        request.setFilterParameters(filterParameters);

        requestCaller->registerBroadcastListener(
                    "locationUpdateSelective",
                    subscriptionBroadcastListener);

        publicationManager->add(
                    proxyParticipantId,
                    providerParticipantId,
                    requestCaller,
                    request,
                    publicationSender);

        provider->registerBroadcastListener(multicastBroadcastListener);
        provider->addBroadcastFilter(filter1);
        provider->addBroadcastFilter(filter2);
    }

    void TearDown(){
        EXPECT_TRUE(Mock::VerifyAndClearExpectations(filter1.get()));
        EXPECT_TRUE(Mock::VerifyAndClearExpectations(filter2.get()));
        messageSender.reset();
    }

protected:
    SingleThreadedIOService singleThreadedIOService;
    types::Localisation::GpsLocation gpsLocation1;
    double speed1;

    std::string providerParticipantId;
    std::string proxyParticipantId;
    std::string subscriptionId;
    std::shared_ptr<MockMessageRouter> mockMessageRouter;
    std::shared_ptr<IMessageSender> messageSender;
    std::shared_ptr<PublicationManager> publicationManager;
    std::shared_ptr<MockPublicationSender> publicationSender;
    BroadcastSubscriptionRequest request;
    std::shared_ptr<UnicastBroadcastListener> subscriptionBroadcastListener;
    std::shared_ptr<MulticastBroadcastListener> multicastBroadcastListener;

    std::shared_ptr<MockTestProvider> provider;
    std::shared_ptr<RequestCaller> requestCaller;
    TestLocationUpdateSelectiveBroadcastFilterParameters filterParameters;
    std::shared_ptr<MockLocationUpdatedSelectiveFilter> filter1;
    std::shared_ptr<MockLocationUpdatedSelectiveFilter> filter2;

private:
    DISALLOW_COPY_AND_ASSIGN(BroadcastPublicationTest);
};

/**
  * Trigger:    A broadcast occurs.
  * Expected:   The registered filter objects are called correctly.
  */
TEST_F(BroadcastPublicationTest, call_BroadcastFilterOnBroadcastTriggered) {

    // It's only guaranteed that all filters are executed when they return true
    // (When not returning true, filter chain execution is interrupted)
    ON_CALL(*filter1, filter(Eq(gpsLocation1), Eq(filterParameters))).WillByDefault(Return(true));
    ON_CALL(*filter2, filter(Eq(gpsLocation1), Eq(filterParameters))).WillByDefault(Return(true));

    EXPECT_CALL(*filter1, filter(Eq(gpsLocation1), Eq(filterParameters)));
    EXPECT_CALL(*filter2, filter(Eq(gpsLocation1), Eq(filterParameters)));

    provider->fireLocationUpdateSelective(gpsLocation1);
}

/**
  * Trigger:    A broadcast occurs. The filter chain has a positive result.
  * Expected:   A broadcast publication is triggered
  */
TEST_F(BroadcastPublicationTest, sendPublication_FilterChainSuccess) {

    ON_CALL(*filter1, filter(Eq(gpsLocation1), Eq(filterParameters))).WillByDefault(Return(true));
    ON_CALL(*filter2, filter(Eq(gpsLocation1), Eq(filterParameters))).WillByDefault(Return(true));

    EXPECT_CALL(*publicationSender, sendSubscriptionPublicationMock(
                    Eq(providerParticipantId),
                    Eq(proxyParticipantId),
                    _,
                    AllOf(
                        A<const SubscriptionPublication&>(),
                        Property(&SubscriptionPublication::getSubscriptionId, Eq(subscriptionId)))
                    ));

    provider->fireLocationUpdateSelective(gpsLocation1);
}

TEST_F(BroadcastPublicationTest, sendPublication_broadcastwithSingleArrayParam) {

    const std::vector<std::string> singleParam = {"A", "B"};

    using ImmutableMessagePtr = std::shared_ptr<ImmutableMessage>;

    const std::string expectedRecipient = providerParticipantId+"/broadcastWithSingleArrayParameter";
    EXPECT_CALL(*mockMessageRouter, route(
                     AllOf(
                         A<ImmutableMessagePtr>(),
                         MessageHasSender(providerParticipantId),
                         MessageHasRecipient(expectedRecipient)
                        ),
                     _
                     ));

    provider->fireBroadcastWithSingleArrayParameter(singleParam);
}

/**
  * Trigger:    A broadcast occurs. The filter chain has a negative result.
  * Expected:   A broadcast publication is triggered
  */
TEST_F(BroadcastPublicationTest, sendPublication_FilterChainFail) {

    ON_CALL(*filter1, filter(Eq(gpsLocation1), Eq(filterParameters))).WillByDefault(Return(true));
    ON_CALL(*filter2, filter(Eq(gpsLocation1), Eq(filterParameters))).WillByDefault(Return(false));

    EXPECT_CALL(*publicationSender, sendSubscriptionPublicationMock(
                    Eq(providerParticipantId),
                    Eq(proxyParticipantId),
                    _,
                    AllOf(
                        A<const SubscriptionPublication&>(),
                        Property(&SubscriptionPublication::getSubscriptionId, Eq(subscriptionId)))
                    ))
            .Times(Exactly(0));

    provider->fireLocationUpdateSelective(gpsLocation1);
}<|MERGE_RESOLUTION|>--- conflicted
+++ resolved
@@ -50,15 +50,9 @@
         proxyParticipantId("proxyParticipantId"),
         subscriptionId("subscriptionId"),
         mockMessageRouter(std::make_shared<MockMessageRouter>(singleThreadedIOService.getIOService())),
-<<<<<<< HEAD
-        messageSender(std::make_shared<MessageSender>(mockMessageRouter)),
+        messageSender(std::make_shared<MessageSender>(mockMessageRouter, nullptr)),
         publicationManager(std::make_shared<PublicationManager>(singleThreadedIOService.getIOService(), messageSender)),
         publicationSender(std::make_shared<MockPublicationSender>()),
-=======
-        messageSender(new MessageSender(mockMessageRouter, nullptr)),
-        publicationManager(singleThreadedIOService.getIOService(), messageSender),
-        publicationSender(),
->>>>>>> 31c3b0e0
         request(),
         subscriptionBroadcastListener(std::make_shared<UnicastBroadcastListener>(subscriptionId, publicationManager)),
         multicastBroadcastListener(std::make_shared<MulticastBroadcastListener>(providerParticipantId, publicationManager)),
