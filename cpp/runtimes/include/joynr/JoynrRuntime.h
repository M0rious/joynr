--- conflicted
+++ resolved
@@ -341,12 +341,8 @@
      * @brief Publication manager receives subscription requests and prepares publications
      * which are send back to the subscription manager.
      */
-<<<<<<< HEAD
     std::shared_ptr<PublicationManager> publicationManager;
-=======
-    PublicationManager* publicationManager;
     std::shared_ptr<IKeychain> keyChain;
->>>>>>> 31c3b0e0
 
 private:
     DISALLOW_COPY_AND_ASSIGN(JoynrRuntime);
