/*
 * #%L
 * %%
 * Copyright (C) 2011 - 2016 BMW Car IT GmbH
 * %%
 * Licensed under the Apache License, Version 2.0 (the "License");
 * you may not use this file except in compliance with the License.
 * You may obtain a copy of the License at
 * 
 *      http://www.apache.org/licenses/LICENSE-2.0
 * 
 * Unless required by applicable law or agreed to in writing, software
 * distributed under the License is distributed on an "AS IS" BASIS,
 * WITHOUT WARRANTIES OR CONDITIONS OF ANY KIND, either express or implied.
 * See the License for the specific language governing permissions and
 * limitations under the License.
 * #L%
 */
#include "runtimes/libjoynr-runtime/websocket/LibJoynrWebSocketRuntime.h"

#include "libjoynr/websocket/WebSocketMessagingStubFactory.h"
#include "joynr/system/RoutingTypes/WebSocketClientAddress.h"
#include "libjoynr/websocket/WebSocketLibJoynrMessagingSkeleton.h"
#include "joynr/Util.h"
#include "joynr/Semaphore.h"
#include "libjoynr/websocket/WebSocketPpClient.h"
#include "joynr/serializer/Serializer.h"
#include "joynr/SingleThreadedIOService.h"

namespace joynr
{

INIT_LOGGER(LibJoynrWebSocketRuntime);

<<<<<<< HEAD
LibJoynrWebSocketRuntime::LibJoynrWebSocketRuntime(Settings* settings)
        : LibJoynrRuntime(settings),
          wsSettings(*settings),
          websocket(new WebSocketPpClient(wsSettings, singleThreadIOService->getIOService()))
=======
LibJoynrWebSocketRuntime::LibJoynrWebSocketRuntime(std::unique_ptr<Settings> settings)
        : LibJoynrRuntime(std::move(settings)),
          wsSettings(*this->settings),
          websocket(new WebSocketPpClient(wsSettings))
>>>>>>> bf01487f
{
    std::string uuid = util::createUuid();
    // remove dashes
    uuid.erase(std::remove(uuid.begin(), uuid.end(), '-'), uuid.end());
    std::string libjoynrMessagingId = "libjoynr.messaging.participantid_" + uuid;
    auto libjoynrMessagingAddress =
            std::make_shared<const joynr::system::RoutingTypes::WebSocketClientAddress>(
                    libjoynrMessagingId);

    // send initialization message containing libjoynr messaging address
    std::string initializationMsg = joynr::serializer::serializeToJson(*libjoynrMessagingAddress);
    JOYNR_LOG_TRACE(logger,
                    "OUTGOING sending websocket intialization message\nmessage: {}\nto: {}",
                    initializationMsg,
                    libjoynrMessagingAddress->toString());
    auto connectionEstablishedSemaphore = std::make_shared<Semaphore>(0);
    auto connectCallback = [this, initializationMsg, connectionEstablishedSemaphore]() mutable {
        auto onFailure = [this](const exceptions::JoynrRuntimeException& e) {
            // initialization message will be sent after reconnect
            JOYNR_LOG_ERROR(logger,
                            "Sending websocket initialization message failed. Error: {}",
                            e.getMessage());
        };
        websocket->sendTextMessage(initializationMsg, onFailure);
        if (connectionEstablishedSemaphore) {
            connectionEstablishedSemaphore->notify();
            connectionEstablishedSemaphore = nullptr;
        }

    };
    websocket->registerConnectCallback(connectCallback);

    // create connection to parent routing service
    auto ccMessagingAddress = std::make_shared<const joynr::system::RoutingTypes::WebSocketAddress>(
            wsSettings.createClusterControllerMessagingAddress());

    websocket->connect(*ccMessagingAddress);

    auto factory = std::make_shared<WebSocketMessagingStubFactory>();
    factory->addServer(*ccMessagingAddress, websocket->getSender());

    std::weak_ptr<WebSocketMessagingStubFactory> weakFactoryRef(factory);
    websocket->registerDisconnectCallback([weakFactoryRef, ccMessagingAddress]() {
        if (auto factory = weakFactoryRef.lock()) {
            factory->onMessagingStubClosed(*ccMessagingAddress);
        }
    });

    connectionEstablishedSemaphore->wait();
    LibJoynrRuntime::init(factory, libjoynrMessagingAddress, ccMessagingAddress);
}

LibJoynrWebSocketRuntime::~LibJoynrWebSocketRuntime()
{
    // reset receive callback to remove last reference to MessageRouter in
    // WebSocketLibJoynrMessagingSkeleton
    websocket->registerReceiveCallback(nullptr);
    websocket->close();
    singleThreadIOService.reset();
}

void LibJoynrWebSocketRuntime::startLibJoynrMessagingSkeleton(
        const std::shared_ptr<MessageRouter>& messageRouter)
{
    auto wsLibJoynrMessagingSkeleton =
            std::make_shared<WebSocketLibJoynrMessagingSkeleton>(messageRouter);
    websocket->registerReceiveCallback([wsLibJoynrMessagingSkeleton](const std::string& msg) {
        wsLibJoynrMessagingSkeleton->onTextMessageReceived(msg);
    });
}

void LibJoynrWebSocketRuntime::onWebSocketError(const std::string& errorMessage)
{
    JOYNR_LOG_ERROR(logger, "WebSocket error occurred: {}", errorMessage);
}

} // namespace joynr<|MERGE_RESOLUTION|>--- conflicted
+++ resolved
@@ -32,17 +32,10 @@
 
 INIT_LOGGER(LibJoynrWebSocketRuntime);
 
-<<<<<<< HEAD
-LibJoynrWebSocketRuntime::LibJoynrWebSocketRuntime(Settings* settings)
-        : LibJoynrRuntime(settings),
-          wsSettings(*settings),
-          websocket(new WebSocketPpClient(wsSettings, singleThreadIOService->getIOService()))
-=======
 LibJoynrWebSocketRuntime::LibJoynrWebSocketRuntime(std::unique_ptr<Settings> settings)
         : LibJoynrRuntime(std::move(settings)),
           wsSettings(*this->settings),
-          websocket(new WebSocketPpClient(wsSettings))
->>>>>>> bf01487f
+          websocket(new WebSocketPpClient(wsSettings, singleThreadIOService->getIOService()))
 {
     std::string uuid = util::createUuid();
     // remove dashes
