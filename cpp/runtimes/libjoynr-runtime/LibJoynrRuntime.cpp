--- conflicted
+++ resolved
@@ -169,22 +169,13 @@
                     ->setDiscoveryQos(discoveryProviderDiscoveryQos)
                     ->build();
     discoveryProxy->setDiscoveryProxy(std::unique_ptr<joynr::system::IDiscoverySync>(proxy));
-<<<<<<< HEAD
-    capabilitiesRegistrar = std::make_unique<CapabilitiesRegistrar>(dispatcherList,
-                                                                    *discoveryProxy,
-                                                                    participantIdStorage,
-                                                                    dispatcherAddress,
-                                                                    messageRouter);
-=======
     capabilitiesRegistrar = std::make_unique<CapabilitiesRegistrar>(
             dispatcherList,
             *discoveryProxy,
-            libjoynrMessagingAddress,
             participantIdStorage,
             dispatcherAddress,
             messageRouter,
             messagingSettings.getDiscoveryEntryExpiryIntervalMs());
->>>>>>> b5ed2ef5
 }
 
 void LibJoynrRuntime::unregisterProvider(const std::string& participantId)
