<!--
  #%L
  %%
  Copyright (C) 2011 - 2013 BMW Car IT GmbH
  %%
  Licensed under the Apache License, Version 2.0 (the "License");
  you may not use this file except in compliance with the License.
  You may obtain a copy of the License at

       http://www.apache.org/licenses/LICENSE-2.0

  Unless required by applicable law or agreed to in writing, software
  distributed under the License is distributed on an "AS IS" BASIS,
  WITHOUT WARRANTIES OR CONDITIONS OF ANY KIND, either express or implied.
  See the License for the specific language governing permissions and
  limitations under the License.
  #L%
  -->
<project xmlns="http://maven.apache.org/POM/4.0.0" xmlns:xsi="http://www.w3.org/2001/XMLSchema-instance" xsi:schemaLocation="http://maven.apache.org/POM/4.0.0 http://maven.apache.org/xsd/maven-4.0.0.xsd">
	<artifactId>cpp</artifactId>
	<modelVersion>4.0.0</modelVersion>
	<packaging>pom</packaging>
	<name>${project.groupId}:${project.artifactId}</name>

	<parent>
		<groupId>io.joynr</groupId>
		<artifactId>joynr</artifactId>
<<<<<<< HEAD
		<version>0.10.0-SNAPSHOT</version>
=======
		<version>0.9.4</version>
>>>>>>> 68942f0e
		<relativePath>../pom.xml</relativePath>
	</parent>

	<modules>
		<module>libjoynr</module>
		<module>common-api</module>
		<module>tests</module>
		<module>libs</module>
	</modules>
	<profiles>
		<profile>
			<id>findbugs</id>
			<build>
				<plugins>
					<plugin>
						<groupId>org.codehaus.mojo</groupId>
						<artifactId>findbugs-maven-plugin</artifactId>
					</plugin>
				</plugins>
			</build>
		</profile>
	</profiles>
	<build>
		<pluginManagement>
			<plugins>
				<!-- NOTE the license to be added to the source header files must be 
					specifically (redundantly) defined below -->
				<!-- This is a shortcoming of the license-maven-plugin -->
				<plugin>
					<groupId>org.codehaus.mojo</groupId>
					<artifactId>license-maven-plugin</artifactId>
					<configuration>
						<verbose>false</verbose>
						<addSvnKeyWords>true</addSvnKeyWords>
						<licenseName>apache_v2</licenseName>
						<roots>
							<root>.</root>
						</roots>
						<excludes>
							<exclude>**/log4qt-0.3/**</exclude>
							<exclude>**/qjson-0.7.1/**</exclude>
						</excludes>
					</configuration>
				</plugin>
			</plugins>
		</pluginManagement>
	</build>

</project><|MERGE_RESOLUTION|>--- conflicted
+++ resolved
@@ -25,11 +25,7 @@
 	<parent>
 		<groupId>io.joynr</groupId>
 		<artifactId>joynr</artifactId>
-<<<<<<< HEAD
 		<version>0.10.0-SNAPSHOT</version>
-=======
-		<version>0.9.4</version>
->>>>>>> 68942f0e
 		<relativePath>../pom.xml</relativePath>
 	</parent>
 
