/*
 * #%L
 * %%
<<<<<<< HEAD
 * Copyright (C) 2011 - 2017 BMW Car IT GmbH
=======
 * Copyright (C) 2017 BMW Car IT GmbH
>>>>>>> 81506ec9
 * %%
 * Licensed under the Apache License, Version 2.0 (the "License");
 * you may not use this file except in compliance with the License.
 * You may obtain a copy of the License at
 * 
 *      http://www.apache.org/licenses/LICENSE-2.0
 * 
 * Unless required by applicable law or agreed to in writing, software
 * distributed under the License is distributed on an "AS IS" BASIS,
 * WITHOUT WARRANTIES OR CONDITIONS OF ANY KIND, either express or implied.
 * See the License for the specific language governing permissions and
 * limitations under the License.
 * #L%
 */

#include "joynr/LocalCapabilitiesDirectory.h"

#include <algorithm>
#include <unordered_set>

#include <boost/asio/io_service.hpp>
#include <boost/algorithm/string/predicate.hpp>

#include "cluster-controller/capabilities-client/ICapabilitiesClient.h"
#include "cluster-controller/capabilities-client/ICapabilitiesClient.h"

#include "common/InterfaceAddress.h"

#include "joynr/DiscoveryQos.h"
#include "joynr/ILocalCapabilitiesCallback.h"
#include "joynr/LibjoynrSettings.h"
#include "joynr/IMessageRouter.h"
#include "joynr/system/RoutingTypes/Address.h"
#include "joynr/system/RoutingTypes/ChannelAddress.h"
#include "joynr/system/RoutingTypes/MqttAddress.h"
#include "joynr/Util.h"
#include "joynr/serializer/Serializer.h"
#include "joynr/CapabilityUtils.h"

namespace joynr
{

INIT_LOGGER(LocalCapabilitiesDirectory);

LocalCapabilitiesDirectory::LocalCapabilitiesDirectory(
        MessagingSettings& messagingSettings,
        std::shared_ptr<ICapabilitiesClient> capabilitiesClientPtr,
        const std::string& localAddress,
        IMessageRouter& messageRouter,
        LibjoynrSettings& libjoynrSettings,
        boost::asio::io_service& ioService,
        const std::string clusterControllerId)
        : joynr::system::DiscoveryAbstractProvider(),
          messagingSettings(messagingSettings),
          capabilitiesClient(capabilitiesClientPtr),
          localAddress(localAddress),
          cacheLock(),
          pendingLookupsLock(),
          interfaceAddress2GlobalCapabilities(),
          participantId2GlobalCapabilities(),
          interfaceAddress2LocalCapabilities(),
          participantId2LocalCapability(),
          registeredGlobalCapabilities(),
          messageRouter(messageRouter),
          observers(),
          libJoynrSettings(libjoynrSettings),
          pendingLookups(),
          checkExpiredDiscoveryEntriesTimer(ioService),
          freshnessUpdateTimer(ioService),
          clusterControllerId(clusterControllerId)
{
    scheduleCleanupTimer();
    scheduleFreshnessUpdate();
}

void LocalCapabilitiesDirectory::scheduleFreshnessUpdate()
{
    boost::system::error_code timerError = boost::system::error_code();
    freshnessUpdateTimer.expires_from_now(
            messagingSettings.getCapabilitiesFreshnessUpdateIntervalMs(), timerError);
    if (timerError) {
        JOYNR_LOG_ERROR(logger,
                        "Error from freshness update timer: {}: {}",
                        timerError.value(),
                        timerError.message());
    }
    freshnessUpdateTimer.async_wait(
            std::bind(&LocalCapabilitiesDirectory::sendAndRescheduleFreshnessUpdate,
                      this,
                      std::placeholders::_1));
}

void LocalCapabilitiesDirectory::sendAndRescheduleFreshnessUpdate(
        const boost::system::error_code& timerError)
{
    if (timerError == boost::asio::error::operation_aborted) {
        // Assume Destructor has been called
        JOYNR_LOG_DEBUG(logger,
                        "freshness update aborted after shutdown, error code from freshness update "
                        "timer: {}",
                        timerError.message());
        return;
    } else if (timerError) {
        JOYNR_LOG_ERROR(
                logger,
                "send freshness update called with error code from freshness update timer: {}",
                timerError.message());
    }

    auto onError = [](const joynr::exceptions::JoynrRuntimeException& error) {
        JOYNR_LOG_ERROR(logger, "error sending freshness update: {}", error.getMessage());
    };
    capabilitiesClient->touch(clusterControllerId, nullptr, std::move(onError));
    scheduleFreshnessUpdate();
}

LocalCapabilitiesDirectory::~LocalCapabilitiesDirectory()
{
    freshnessUpdateTimer.cancel();
    checkExpiredDiscoveryEntriesTimer.cancel();
    cleanCaches();
}

void LocalCapabilitiesDirectory::cleanCaches()
{
    const auto zero = std::chrono::milliseconds::zero();
    cleanCache(zero);
}

void LocalCapabilitiesDirectory::add(const types::DiscoveryEntry& discoveryEntry)
{
    bool isGlobal = discoveryEntry.getQos().getScope() == types::ProviderScope::GLOBAL;

    // register locally
    this->insertInCache(discoveryEntry, true, isGlobal);

    // Inform observers
    informObserversOnAdd(discoveryEntry);

    // register globally
    if (isGlobal) {
        types::GlobalDiscoveryEntry globalDiscoveryEntry(discoveryEntry.getProviderVersion(),
                                                         discoveryEntry.getDomain(),
                                                         discoveryEntry.getInterfaceName(),
                                                         discoveryEntry.getParticipantId(),
                                                         discoveryEntry.getQos(),
                                                         discoveryEntry.getLastSeenDateMs(),
                                                         discoveryEntry.getExpiryDateMs(),
                                                         discoveryEntry.getPublicKeyId(),
                                                         localAddress);
        if (std::find(registeredGlobalCapabilities.begin(),
                      registeredGlobalCapabilities.end(),
                      globalDiscoveryEntry) == registeredGlobalCapabilities.end()) {

            std::function<void(const exceptions::JoynrException&)> onError =
                    [&](const exceptions::JoynrException& error) {
                JOYNR_LOG_ERROR(
                        logger,
                        "Error occured during the execution of capabilitiesProxy->add. Error: {}",
                        error.getMessage());
            };

            std::function<void()> onSuccess = [this, globalDiscoveryEntry]() {
                JOYNR_LOG_TRACE(logger,
                                "Global capability addedd successfully, adding it to list "
                                "of registered capabilities.");
                this->registeredGlobalCapabilities.push_back(globalDiscoveryEntry);
            };

            // Add globally
            capabilitiesClient->add(globalDiscoveryEntry, onSuccess, onError);
        }
    }

    updatePersistedFile();
    {
        std::lock_guard<std::mutex> lock(pendingLookupsLock);
        callPendingLookups(
                InterfaceAddress(discoveryEntry.getDomain(), discoveryEntry.getInterfaceName()));
    }
}

void LocalCapabilitiesDirectory::remove(const std::string& participantId)
{

    std::vector<types::DiscoveryEntry> entries =
            searchCache(participantId, std::chrono::milliseconds(-1), true);
    remove(entries);
}

void LocalCapabilitiesDirectory::remove(const std::vector<types::DiscoveryEntry>& discoveryEntries)
{
    for (const auto& entry : discoveryEntries) {
        remove(entry);
    }

    updatePersistedFile();
}

void LocalCapabilitiesDirectory::remove(const types::DiscoveryEntry& discoveryEntry)
{
    // first, update cache
    {
        std::lock_guard<std::mutex> lock(cacheLock);
        participantId2LocalCapability.remove(discoveryEntry.getParticipantId(), discoveryEntry);
        interfaceAddress2LocalCapabilities.remove(
                InterfaceAddress(discoveryEntry.getDomain(), discoveryEntry.getInterfaceName()),
                discoveryEntry);
        if (isGlobal(discoveryEntry)) {
            removeFromGloballyRegisteredCapabilities(discoveryEntry);
            participantId2GlobalCapabilities.remove(
                    discoveryEntry.getParticipantId(), discoveryEntry);
            interfaceAddress2GlobalCapabilities.remove(
                    InterfaceAddress(discoveryEntry.getDomain(), discoveryEntry.getInterfaceName()),
                    discoveryEntry);
        }
    }

    // second, do final cleanup and observer call
    if (isGlobal(discoveryEntry)) {
        capabilitiesClient->remove(discoveryEntry.getParticipantId());
    }
    informObserversOnRemove(discoveryEntry);
}

void LocalCapabilitiesDirectory::removeFromGloballyRegisteredCapabilities(
        const types::DiscoveryEntry& discoveryEntry)
{
    auto compareFunc = [&discoveryEntry](const types::GlobalDiscoveryEntry& it) {
        return it.getProviderVersion() == discoveryEntry.getProviderVersion() &&
               it.getDomain() == discoveryEntry.getDomain() &&
               it.getInterfaceName() == discoveryEntry.getInterfaceName() &&
               it.getQos() == discoveryEntry.getQos() &&
               it.getParticipantId() == discoveryEntry.getParticipantId() &&
               it.getPublicKeyId() == discoveryEntry.getPublicKeyId();
    };

    while (registeredGlobalCapabilities.erase(std::remove_if(registeredGlobalCapabilities.begin(),
                                                             registeredGlobalCapabilities.end(),
                                                             compareFunc),
                                              registeredGlobalCapabilities.end()) !=
           registeredGlobalCapabilities.end()) {
    }
}

bool LocalCapabilitiesDirectory::getLocalAndCachedCapabilities(
        const std::vector<InterfaceAddress>& interfaceAddresses,
        const joynr::types::DiscoveryQos& discoveryQos,
        std::shared_ptr<ILocalCapabilitiesCallback> callback)
{
    joynr::types::DiscoveryScope::Enum scope = discoveryQos.getDiscoveryScope();

    std::vector<types::DiscoveryEntry> localCapabilities =
            searchCache(interfaceAddresses, std::chrono::milliseconds(-1), true);
    std::vector<types::DiscoveryEntry> globalCapabilities = searchCache(
            interfaceAddresses, std::chrono::milliseconds(discoveryQos.getCacheMaxAge()), false);

    return callReceiverIfPossible(scope,
                                  std::move(localCapabilities),
                                  std::move(globalCapabilities),
                                  std::move(callback));
}

bool LocalCapabilitiesDirectory::getLocalAndCachedCapabilities(
        const std::string& participantId,
        const joynr::types::DiscoveryQos& discoveryQos,
        std::shared_ptr<ILocalCapabilitiesCallback> callback)
{
    joynr::types::DiscoveryScope::Enum scope = discoveryQos.getDiscoveryScope();

    std::vector<types::DiscoveryEntry> localCapabilities =
            searchCache(participantId, std::chrono::milliseconds(-1), true);
    std::vector<types::DiscoveryEntry> globalCapabilities = searchCache(
            participantId, std::chrono::milliseconds(discoveryQos.getCacheMaxAge()), false);

    return callReceiverIfPossible(scope,
                                  std::move(localCapabilities),
                                  std::move(globalCapabilities),
                                  std::move(callback));
}

bool LocalCapabilitiesDirectory::callReceiverIfPossible(
        joynr::types::DiscoveryScope::Enum& scope,
        std::vector<types::DiscoveryEntry>&& localCapabilities,
        std::vector<types::DiscoveryEntry>&& globalCapabilities,
        std::shared_ptr<ILocalCapabilitiesCallback> callback)
{
    // return only local capabilities
    if (scope == joynr::types::DiscoveryScope::LOCAL_ONLY) {
        std::vector<types::DiscoveryEntryWithMetaInfo> localCapabilitiesWithMetaInfo =
                util::convert(true, localCapabilities);
        callback->capabilitiesReceived(std::move(localCapabilitiesWithMetaInfo));
        return true;
    }

    // return local then global capabilities
    if (scope == joynr::types::DiscoveryScope::LOCAL_THEN_GLOBAL) {
        std::vector<types::DiscoveryEntryWithMetaInfo> localCapabilitiesWithMetaInfo =
                util::convert(true, localCapabilities);
        std::vector<types::DiscoveryEntryWithMetaInfo> globalCapabilitiesWithMetaInfo =
                util::convert(false, globalCapabilities);
        if (!localCapabilities.empty()) {
            callback->capabilitiesReceived(std::move(localCapabilitiesWithMetaInfo));
            return true;
        }
        if (!globalCapabilities.empty()) {
            callback->capabilitiesReceived(std::move(globalCapabilitiesWithMetaInfo));
            return true;
        }
    }

    // return local and global capabilities
    if (scope == joynr::types::DiscoveryScope::LOCAL_AND_GLOBAL) {
        // return if global entries
        if (!globalCapabilities.empty()) {
            std::vector<types::DiscoveryEntryWithMetaInfo> localCapabilitiesWithMetaInfo =
                    util::convert(true, localCapabilities);
            std::vector<types::DiscoveryEntryWithMetaInfo> globalCapabilitiesWithMetaInfo =
                    util::convert(false, globalCapabilities);

            // remove duplicates
            std::unordered_set<types::DiscoveryEntryWithMetaInfo> resultSet(
                    std::make_move_iterator(localCapabilitiesWithMetaInfo.begin()),
                    std::make_move_iterator(localCapabilitiesWithMetaInfo.end()));
            resultSet.insert(std::make_move_iterator(globalCapabilitiesWithMetaInfo.begin()),
                             std::make_move_iterator(globalCapabilitiesWithMetaInfo.end()));
            std::vector<types::DiscoveryEntryWithMetaInfo> resultVec(
                    resultSet.begin(), resultSet.end());
            callback->capabilitiesReceived(std::move(resultVec));
            return true;
        }
    }

    // return the global cached entries
    if (scope == joynr::types::DiscoveryScope::GLOBAL_ONLY) {
        if (!globalCapabilities.empty()) {
            std::vector<types::DiscoveryEntryWithMetaInfo> globalCapabilitiesWithMetaInfo =
                    util::convert(false, globalCapabilities);
            callback->capabilitiesReceived(std::move(globalCapabilitiesWithMetaInfo));
            return true;
        }
    }
    return false;
}

void LocalCapabilitiesDirectory::capabilitiesReceived(
        const std::vector<types::GlobalDiscoveryEntry>& results,
        std::vector<types::DiscoveryEntry>&& cachedLocalCapabilities,
        std::shared_ptr<ILocalCapabilitiesCallback> callback,
        joynr::types::DiscoveryScope::Enum discoveryScope)
{
    std::unordered_multimap<std::string, types::DiscoveryEntry> capabilitiesMap;
    std::vector<types::DiscoveryEntryWithMetaInfo> mergedEntries;

    for (types::GlobalDiscoveryEntry globalDiscoveryEntry : results) {
        types::DiscoveryEntryWithMetaInfo convertedEntry =
                util::convert(false, globalDiscoveryEntry);
        capabilitiesMap.insert({globalDiscoveryEntry.getAddress(), globalDiscoveryEntry});
        mergedEntries.push_back(std::move(convertedEntry));
    }
    registerReceivedCapabilities(std::move(capabilitiesMap));

    if (discoveryScope == joynr::types::DiscoveryScope::LOCAL_THEN_GLOBAL ||
        discoveryScope == joynr::types::DiscoveryScope::LOCAL_AND_GLOBAL) {
        std::vector<types::DiscoveryEntryWithMetaInfo> cachedLocalCapabilitiesWithMetaInfo =
                util::convert(false, cachedLocalCapabilities);
        // look if in the meantime there are some local providers registered
        // lookup in the local directory to get local providers which were registered in the
        // meantime.
        mergedEntries.insert(mergedEntries.end(),
                             std::make_move_iterator(cachedLocalCapabilitiesWithMetaInfo.begin()),
                             std::make_move_iterator(cachedLocalCapabilitiesWithMetaInfo.end()));
    }
    callback->capabilitiesReceived(std::move(mergedEntries));
}

void LocalCapabilitiesDirectory::lookup(const std::string& participantId,
                                        std::shared_ptr<ILocalCapabilitiesCallback> callback)
{
    joynr::types::DiscoveryQos discoveryQos;
    discoveryQos.setDiscoveryScope(joynr::types::DiscoveryScope::LOCAL_THEN_GLOBAL);
    // get the local and cached entries
    bool receiverCalled = getLocalAndCachedCapabilities(participantId, discoveryQos, callback);

    // if no receiver is called, use the global capabilities directory
    if (!receiverCalled) {
        // search for global entires in the global capabilities directory
        auto onSuccess = [this, participantId, callback](
                const std::vector<joynr::types::GlobalDiscoveryEntry>& result) {
            this->capabilitiesReceived(result,
                                       getCachedLocalCapabilities(participantId),
                                       callback,
                                       joynr::types::DiscoveryScope::LOCAL_THEN_GLOBAL);
        };
        this->capabilitiesClient->lookup(
                participantId,
                std::move(onSuccess),
                std::bind(&ILocalCapabilitiesCallback::onError, callback, std::placeholders::_1));
    }
}

void LocalCapabilitiesDirectory::lookup(const std::vector<std::string>& domains,
                                        const std::string& interfaceName,
                                        std::shared_ptr<ILocalCapabilitiesCallback> callback,
                                        const joynr::types::DiscoveryQos& discoveryQos)
{
    std::vector<InterfaceAddress> interfaceAddresses;
    interfaceAddresses.reserve(domains.size());
    for (std::size_t i = 0; i < domains.size(); i++) {
        interfaceAddresses.push_back(InterfaceAddress(domains.at(i), interfaceName));
    }

    // get the local and cached entries
    bool receiverCalled = getLocalAndCachedCapabilities(interfaceAddresses, discoveryQos, callback);

    // if no receiver is called, use the global capabilities directory
    if (!receiverCalled) {
        // search for global entires in the global capabilities directory
        auto onSuccess = [this, interfaceAddresses, callback, discoveryQos](
                std::vector<joynr::types::GlobalDiscoveryEntry> capabilities) {
            std::lock_guard<std::mutex> lock(pendingLookupsLock);
            if (!(isCallbackCalled(interfaceAddresses, callback, discoveryQos))) {
                this->capabilitiesReceived(capabilities,
                                           getCachedLocalCapabilities(interfaceAddresses),
                                           callback,
                                           discoveryQos.getDiscoveryScope());
            }
            callbackCalled(interfaceAddresses, callback);
        };

        auto onError = [this, interfaceAddresses, callback, discoveryQos](
                const exceptions::JoynrRuntimeException& error) {
            std::lock_guard<std::mutex> lock(pendingLookupsLock);
            if (!(isCallbackCalled(interfaceAddresses, callback, discoveryQos))) {
                callback->onError(error);
            }
            callbackCalled(interfaceAddresses, callback);
        };

        if (discoveryQos.getDiscoveryScope() == joynr::types::DiscoveryScope::LOCAL_THEN_GLOBAL) {
            std::lock_guard<std::mutex> lock(pendingLookupsLock);
            registerPendingLookup(interfaceAddresses, callback);
        }
        this->capabilitiesClient->lookup(domains,
                                         interfaceName,
                                         discoveryQos.getDiscoveryTimeout(),
                                         std::move(onSuccess),
                                         std::move(onError));
    }
}

void LocalCapabilitiesDirectory::callPendingLookups(const InterfaceAddress& interfaceAddress)
{
    if (pendingLookups.find(interfaceAddress) == pendingLookups.cend()) {
        return;
    }
    std::vector<types::DiscoveryEntry> localCapabilities =
            searchCache({interfaceAddress}, std::chrono::milliseconds(-1), true);
    if (localCapabilities.empty()) {
        return;
    }
    std::vector<types::DiscoveryEntryWithMetaInfo> localCapabilitiesWithMetaInfo =
            util::convert(true, localCapabilities);

    for (const std::shared_ptr<ILocalCapabilitiesCallback>& callback :
         pendingLookups[interfaceAddress]) {
        callback->capabilitiesReceived(localCapabilitiesWithMetaInfo);
    }
    pendingLookups.erase(interfaceAddress);
}

void LocalCapabilitiesDirectory::registerPendingLookup(
        const std::vector<InterfaceAddress>& interfaceAddresses,
        const std::shared_ptr<ILocalCapabilitiesCallback>& callback)
{
    for (const InterfaceAddress& address : interfaceAddresses) {
        pendingLookups[address].push_back(callback); // if no entry exists for key address, an
                                                     // empty list is automatically created
    }
}

bool LocalCapabilitiesDirectory::hasPendingLookups()
{
    return !pendingLookups.empty();
}

bool LocalCapabilitiesDirectory::isCallbackCalled(
        const std::vector<InterfaceAddress>& interfaceAddresses,
        const std::shared_ptr<ILocalCapabilitiesCallback>& callback,
        const joynr::types::DiscoveryQos& discoveryQos)
{
    // only if discovery scope is joynr::types::DiscoveryScope::LOCAL_THEN_GLOBAL, the
    // callback can potentially already be called, as a matching capability has been added
    // to the local capabilities directory while waiting for capabilitiesclient->lookup result
    if (discoveryQos.getDiscoveryScope() != joynr::types::DiscoveryScope::LOCAL_THEN_GLOBAL) {
        return false;
    }
    for (const InterfaceAddress& address : interfaceAddresses) {
        if (pendingLookups.find(address) == pendingLookups.cend()) {
            return true;
        }
        if (std::find(pendingLookups[address].cbegin(), pendingLookups[address].cend(), callback) ==
            pendingLookups[address].cend()) {
            return true;
        }
    }
    return false;
}

void LocalCapabilitiesDirectory::callbackCalled(
        const std::vector<InterfaceAddress>& interfaceAddresses,
        const std::shared_ptr<ILocalCapabilitiesCallback>& callback)
{
    for (const InterfaceAddress& address : interfaceAddresses) {
        if (pendingLookups.find(address) != pendingLookups.cend()) {
            std::vector<std::shared_ptr<ILocalCapabilitiesCallback>>& callbacks =
                    pendingLookups[address];
            util::removeAll(callbacks, callback);
            if (pendingLookups[address].empty()) {
                pendingLookups.erase(address);
            }
        }
    }
}

std::vector<types::DiscoveryEntry> LocalCapabilitiesDirectory::getCachedLocalCapabilities(
        const std::string& participantId)
{
    return searchCache(participantId, std::chrono::milliseconds(-1), true);
}

std::vector<types::DiscoveryEntry> LocalCapabilitiesDirectory::getCachedLocalCapabilities(
        const std::vector<InterfaceAddress>& interfaceAddresses)
{
    return searchCache(interfaceAddresses, std::chrono::milliseconds(-1), true);
}

void LocalCapabilitiesDirectory::cleanCache(std::chrono::milliseconds maxAge)
{
    std::lock_guard<std::mutex> lock(cacheLock);
    interfaceAddress2GlobalCapabilities.cleanup(maxAge);
    participantId2GlobalCapabilities.cleanup(maxAge);
    interfaceAddress2LocalCapabilities.cleanup(maxAge);
    participantId2LocalCapability.cleanup(maxAge);
}

void LocalCapabilitiesDirectory::registerReceivedCapabilities(
        const std::unordered_multimap<std::string, types::DiscoveryEntry>&& capabilityEntries)
{
    for (auto it = capabilityEntries.cbegin(); it != capabilityEntries.cend(); ++it) {
        const std::string& serializedAddress = it->first;
        const types::DiscoveryEntry& currentEntry = it->second;
        // TODO: check joynrAddress for nullptr instead of string.find after the deserialization
        // works as expected.
        // Currently, JsonDeserializer.deserialize<T> always returns an instance of T
        std::size_t foundTypeNameKey = serializedAddress.find("\"_typeName\"");
        std::size_t foundTypeNameValue =
                serializedAddress.find("\"joynr.system.RoutingTypes.MqttAddress\"");
        if (boost::starts_with(serializedAddress, "{") && foundTypeNameKey != std::string::npos &&
            foundTypeNameValue != std::string::npos && foundTypeNameKey < foundTypeNameValue) {
            try {
                using system::RoutingTypes::MqttAddress;
                MqttAddress joynrAddress;
                joynr::serializer::deserializeFromJson(joynrAddress, serializedAddress);
                auto addressPtr = std::make_shared<MqttAddress>(joynrAddress);
                messageRouter.addNextHop(currentEntry.getParticipantId(), addressPtr);
            } catch (const std::invalid_argument& e) {
                JOYNR_LOG_FATAL(logger,
                                "could not deserialize MqttAddress from {} - error: {}",
                                serializedAddress,
                                e.what());
            }
        } else {
            try {
                using system::RoutingTypes::ChannelAddress;

                ChannelAddress channelAddress;
                joynr::serializer::deserializeFromJson(channelAddress, serializedAddress);
                auto channelAddressPtr = std::make_shared<const ChannelAddress>(channelAddress);

                messageRouter.addNextHop(currentEntry.getParticipantId(), channelAddressPtr);
            } catch (const std::invalid_argument& e) {
                JOYNR_LOG_FATAL(logger,
                                "could not deserialize ChannelAddress from {} - error: {}",
                                serializedAddress,
                                e.what());
            }
        }
        this->insertInCache(currentEntry, false, true);
    }
}

// inherited method from joynr::system::DiscoveryProvider
void LocalCapabilitiesDirectory::add(
        const types::DiscoveryEntry& discoveryEntry,
        std::function<void()> onSuccess,
        std::function<void(const joynr::exceptions::ProviderRuntimeException&)> onError)
{
    std::ignore = onError;
    add(discoveryEntry);
    onSuccess();
}

// inherited method from joynr::system::DiscoveryProvider
void LocalCapabilitiesDirectory::lookup(
        const std::vector<std::string>& domains,
        const std::string& interfaceName,
        const types::DiscoveryQos& discoveryQos,
        std::function<void(const std::vector<types::DiscoveryEntryWithMetaInfo>& result)> onSuccess,
        std::function<void(const joynr::exceptions::ProviderRuntimeException&)> onError)
{
    if (domains.size() != 1) {
        onError(joynr::exceptions::ProviderRuntimeException(
                "LocalCapabilitiesDirectory does not yet support lookup on multiple domains."));
        return;
    }

    auto localCapabilitiesCallback =
            std::make_shared<LocalCapabilitiesCallback>(std::move(onSuccess), std::move(onError));

    lookup(domains, interfaceName, localCapabilitiesCallback, discoveryQos);
}

// inherited method from joynr::system::DiscoveryProvider
void LocalCapabilitiesDirectory::lookup(
        const std::string& participantId,
        std::function<void(const types::DiscoveryEntryWithMetaInfo&)> onSuccess,
        std::function<void(const joynr::exceptions::ProviderRuntimeException&)> onError)
{
    auto callback = [ onSuccess = std::move(onSuccess), onError, this, participantId ](
            const std::vector<types::DiscoveryEntryWithMetaInfo>& capabilities)
    {
        if (capabilities.size() == 0) {
            joynr::exceptions::ProviderRuntimeException exception(
                    "No capabilities found for participandId \"" + participantId + "\"");
            onError(exception);
            return;
        }
        if (capabilities.size() > 1) {
            JOYNR_LOG_ERROR(this->logger,
                            "participantId {} has more than 1 capability entry:\n {}\n {}",
                            participantId,
                            capabilities[0].toString(),
                            capabilities[1].toString());
        }

        onSuccess(capabilities[0]);
    };

    auto localCapabilitiesCallback =
            std::make_shared<LocalCapabilitiesCallback>(std::move(callback), std::move(onError));
    lookup(participantId, localCapabilitiesCallback);
}

// inherited method from joynr::system::DiscoveryProvider
void LocalCapabilitiesDirectory::remove(
        const std::string& participantId,
        std::function<void()> onSuccess,
        std::function<void(const joynr::exceptions::ProviderRuntimeException&)> onError)
{
    std::ignore = onError;
    remove(participantId);
    onSuccess();
}

void LocalCapabilitiesDirectory::addProviderRegistrationObserver(
        std::shared_ptr<LocalCapabilitiesDirectory::IProviderRegistrationObserver> observer)
{
    observers.push_back(observer);
}

void LocalCapabilitiesDirectory::removeProviderRegistrationObserver(
        std::shared_ptr<LocalCapabilitiesDirectory::IProviderRegistrationObserver> observer)
{
    util::removeAll(observers, observer);
}

void LocalCapabilitiesDirectory::updatePersistedFile()
{
    saveLocalCapabilitiesToFile(
            libJoynrSettings.getLocalCapabilitiesDirectoryPersistenceFilename());
}

void LocalCapabilitiesDirectory::saveLocalCapabilitiesToFile(const std::string& fileName)
{
    try {
        joynr::util::saveStringToFile(fileName, serializeLocalCapabilitiesToJson());
    } catch (const std::runtime_error& ex) {
        JOYNR_LOG_ERROR(logger, ex.what());
    }
}

std::string LocalCapabilitiesDirectory::serializeLocalCapabilitiesToJson() const
{
    const std::vector<std::string>& capEntriesKeys = participantId2LocalCapability.getKeys();

    // put all entries in a vector to be serialized
    std::vector<types::DiscoveryEntry> toBeSerialized;

    // convert each entry with Joynr::serialize
    for (const auto& key : capEntriesKeys) {
        auto capEntriesAtKey = participantId2LocalCapability.lookUpAll(key);
        toBeSerialized.insert(toBeSerialized.end(),
                              std::make_move_iterator(capEntriesAtKey.begin()),
                              std::make_move_iterator(capEntriesAtKey.end()));
    }

    return joynr::serializer::serializeToJson(toBeSerialized);
}

void LocalCapabilitiesDirectory::loadPersistedFile()
{
    const std::string persistencyFile =
            libJoynrSettings.getLocalCapabilitiesDirectoryPersistenceFilename();
    std::string jsonString;
    try {
        jsonString = joynr::util::loadStringFromFile(persistencyFile);
    } catch (const std::runtime_error& ex) {
        JOYNR_LOG_INFO(logger, ex.what());
    }

    if (jsonString.empty()) {
        return;
    }

    std::vector<types::DiscoveryEntry> persistedCapabilities;
    try {
        joynr::serializer::deserializeFromJson(persistedCapabilities, jsonString);
    } catch (const std::invalid_argument& ex) {
        JOYNR_LOG_ERROR(logger, ex.what());
    }

    if (persistedCapabilities.empty()) {
        return;
    }

    // move all capability entries into local cache and avoid duplicates
    for (const auto& entry : persistedCapabilities) {
        insertInCache(entry, true, isGlobal(entry));
    }
}

void LocalCapabilitiesDirectory::injectGlobalCapabilitiesFromFile(const std::string& fileName)
{
    if (fileName.empty()) {
        JOYNR_LOG_WARN(
                logger, "Empty file name provided in input: cannot load global capabilities.");
        return;
    }

    std::string jsonString;
    try {
        jsonString = joynr::util::loadStringFromFile(fileName);
    } catch (const std::runtime_error& ex) {
        JOYNR_LOG_ERROR(logger, ex.what());
    }

    if (jsonString.empty()) {
        return;
    }

    std::vector<joynr::types::GlobalDiscoveryEntry> injectedGlobalCapabilities;
    joynr::serializer::deserializeFromJson(injectedGlobalCapabilities, jsonString);

    if (injectedGlobalCapabilities.empty()) {
        return;
    }

    std::unordered_multimap<std::string, types::DiscoveryEntry> capabilitiesMap;
    for (const auto& globalDiscoveryEntry : injectedGlobalCapabilities) {
        // insert in map for messagerouter
        capabilitiesMap.insert(
                {globalDiscoveryEntry.getAddress(), std::move(globalDiscoveryEntry)});
    }

    // insert found capabilities in messageRouter
    registerReceivedCapabilities(std::move(capabilitiesMap));
}

/**
 * Private convenience methods.
 */
void LocalCapabilitiesDirectory::insertInCache(const types::DiscoveryEntry& entry,
                                               bool localCache,
                                               bool globalCache)
{
    bool insertLocal = localCache && !hasEntryInCache(entry, localCache);
    std::lock_guard<std::mutex> lock(cacheLock);
    InterfaceAddress addr(entry.getDomain(), entry.getInterfaceName());

    // add entry to local cache
    if (insertLocal) {
        interfaceAddress2LocalCapabilities.insert(addr, entry);
        participantId2LocalCapability.insert(entry.getParticipantId(), entry);
    }

    // add entry to global cache
    if (globalCache) {
        interfaceAddress2GlobalCapabilities.insert(addr, entry);
        participantId2GlobalCapabilities.insert(entry.getParticipantId(), entry);
    }
}

bool LocalCapabilitiesDirectory::hasEntryInCache(const types::DiscoveryEntry& entry,
                                                 bool localEntries)
{
    // the combination participantId is unique for [domain, interfaceName, authtoken]
    std::vector<types::DiscoveryEntry> entryList =
            searchCache(entry.getParticipantId(), std::chrono::milliseconds(-1), localEntries);

    bool found = std::find(entryList.cbegin(), entryList.cend(), entry) != entryList.cend();
    return found;
}

std::vector<types::DiscoveryEntry> LocalCapabilitiesDirectory::searchCache(
        const std::vector<InterfaceAddress>& interfaceAddresses,
        std::chrono::milliseconds maxCacheAge,
        bool localEntries)
{
    std::lock_guard<std::mutex> lock(cacheLock);

    std::vector<types::DiscoveryEntry> result;
    for (std::size_t i = 0; i < interfaceAddresses.size(); i++) {
        // search in local
        std::vector<types::DiscoveryEntry> entries =
                localEntries
                        ? interfaceAddress2LocalCapabilities.lookUpAll(interfaceAddresses.at(i))
                        : interfaceAddress2GlobalCapabilities.lookUp(
                                  interfaceAddresses.at(i), maxCacheAge);
        result.insert(result.end(),
                      std::make_move_iterator(entries.begin()),
                      std::make_move_iterator(entries.end()));
    }
    return result;
}

std::vector<types::DiscoveryEntry> LocalCapabilitiesDirectory::searchCache(
        const std::string& participantId,
        std::chrono::milliseconds maxCacheAge,
        bool localEntries)
{
    std::lock_guard<std::mutex> lock(cacheLock);

    // search in local
    if (localEntries) {
        return participantId2LocalCapability.lookUpAll(participantId);
    } else {
        return participantId2GlobalCapabilities.lookUp(participantId, maxCacheAge);
    }
}

void LocalCapabilitiesDirectory::informObserversOnAdd(const types::DiscoveryEntry& discoveryEntry)
{
    for (const std::shared_ptr<IProviderRegistrationObserver>& observer : observers) {
        observer->onProviderAdd(discoveryEntry);
    }
}

void LocalCapabilitiesDirectory::informObserversOnRemove(
        const types::DiscoveryEntry& discoveryEntry)
{
    for (const std::shared_ptr<IProviderRegistrationObserver>& observer : observers) {
        observer->onProviderRemove(discoveryEntry);
    }
}

bool LocalCapabilitiesDirectory::isGlobal(const types::DiscoveryEntry& discoveryEntry) const
{
    return discoveryEntry.getQos().getScope() == types::ProviderScope::GLOBAL;
}

void LocalCapabilitiesDirectory::scheduleCleanupTimer()
{
    boost::system::error_code timerError;
    auto intervalMs = messagingSettings.getPurgeExpiredDiscoveryEntriesIntervalMs();
    checkExpiredDiscoveryEntriesTimer.expires_from_now(
            std::chrono::milliseconds(intervalMs), timerError);
    if (timerError) {
        JOYNR_LOG_FATAL(logger,
                        "Error scheduling discovery entries check. {}: {}",
                        timerError.value(),
                        timerError.message());
    } else {
        checkExpiredDiscoveryEntriesTimer.async_wait(
                std::bind(&LocalCapabilitiesDirectory::checkExpiredDiscoveryEntries,
                          this,
                          std::placeholders::_1));
    }
}

void LocalCapabilitiesDirectory::checkExpiredDiscoveryEntries(
        const boost::system::error_code& errorCode)
{
    bool doUpdatePersistenceFile = false;
    if (errorCode == boost::asio::error::operation_aborted) {
        // Assume Desctructor has been called
        JOYNR_LOG_DEBUG(logger,
                        "expired discovery entries check aborted after shutdown, error code from "
                        "expired discovery entries timer: {}",
                        errorCode.message());
        return;
    } else if (errorCode) {
        JOYNR_LOG_ERROR(logger,
                        "Error triggering expired discovery entries check, error code: {}",
                        errorCode.message());
    }

    TypedClientMultiCache<std::string, types::DiscoveryEntry>* caches[] = {
            &participantId2LocalCapability, &participantId2GlobalCapabilities};
    auto now = std::chrono::duration_cast<std::chrono::milliseconds>(
                       std::chrono::system_clock::now().time_since_epoch()).count();
    for (auto& cache : caches) {
        for (auto& key : cache->getKeys()) {
            for (auto& discoveryEntry : participantId2LocalCapability.lookUpAll(key)) {
                if (discoveryEntry.getExpiryDateMs() < now) {
                    remove(discoveryEntry);
                    doUpdatePersistenceFile = true;
                }
            }
        }
    }
    if (doUpdatePersistenceFile) {
        updatePersistedFile();
    }

    scheduleCleanupTimer();
}

LocalCapabilitiesCallback::LocalCapabilitiesCallback(
        std::function<void(const std::vector<types::DiscoveryEntryWithMetaInfo>&)>&& onSuccess,
        std::function<void(const joynr::exceptions::ProviderRuntimeException&)>&& onError)
        : onSuccess(std::move(onSuccess)), onErrorCallback(std::move(onError))
{
}

void LocalCapabilitiesCallback::onError(const exceptions::JoynrRuntimeException& error)
{
    onErrorCallback(joynr::exceptions::ProviderRuntimeException(
            "Unable to collect capabilities from global capabilities directory. Error: " +
            error.getMessage()));
}

void LocalCapabilitiesCallback::capabilitiesReceived(
        const std::vector<types::DiscoveryEntryWithMetaInfo>& capabilities)
{
    onSuccess(capabilities);
}

} // namespace joynr<|MERGE_RESOLUTION|>--- conflicted
+++ resolved
@@ -1,11 +1,7 @@
 /*
  * #%L
  * %%
-<<<<<<< HEAD
  * Copyright (C) 2011 - 2017 BMW Car IT GmbH
-=======
- * Copyright (C) 2017 BMW Car IT GmbH
->>>>>>> 81506ec9
  * %%
  * Licensed under the Apache License, Version 2.0 (the "License");
  * you may not use this file except in compliance with the License.
