--- conflicted
+++ resolved
@@ -132,22 +132,6 @@
         }
 
         const std::string runtimeLogLevelName(logLevelEnv);
-<<<<<<< HEAD
-        const std::array<spdlog::level::level_enum, 7> logLevels{{spdlog::level::trace,
-                                                                  spdlog::level::debug,
-                                                                  spdlog::level::info,
-                                                                  spdlog::level::warn,
-                                                                  spdlog::level::err,
-                                                                  spdlog::level::critical,
-                                                                  spdlog::level::off}};
-
-        auto matchingLogLevel =
-                std::find_if(logLevels.cbegin(),
-                             logLevels.cend(),
-                             [&runtimeLogLevelName](spdlog::level::level_enum logLevel) {
-                    return runtimeLogLevelName == spdlog::level::to_str(logLevel);
-                });
-=======
         const std::map<std::string, spdlog::level::level_enum> logLevels{
                 {"TRACE", spdlog::level::trace},
                 {"DEBUG", spdlog::level::debug},
@@ -157,16 +141,11 @@
                 {"FATAL", spdlog::level::critical}};
 
         auto matchingLogLevel = logLevels.find(runtimeLogLevelName);
->>>>>>> 549649ad
 
         if (matchingLogLevel == logLevels.cend()) {
             spdlog::set_level(JOYNR_DEFAULT_RUNTIME_LOG_LEVEL);
         } else {
-<<<<<<< HEAD
-            spdlog::set_level(*matchingLogLevel);
-=======
             spdlog::set_level(matchingLogLevel->second);
->>>>>>> 549649ad
         }
     }
 };
