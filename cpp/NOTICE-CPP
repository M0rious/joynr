This project includes software developed by
BMW Car IT GmbH (http://www.bmw-carit.de)
and BMW Forschung & Technik GmbH

Licensed under the Apache License, Version 2.0 (the
"License"); you may not use this file except in compliance
with the License. You may obtain a copy of the License at:

http://www.apache.org/licenses/LICENSE-2.0

Unless required by applicable law or agreed to in writing,
software distributed under the License is distributed on
an "AS IS" BASIS, WITHOUT WARRANTIES OR CONDITIONS OF ANY
KIND, either express or implied. See the License for the
specific language governing permissions and limitations
under the License.

This project has dependencies to:
--- Dynamically linked libraries by joynr binaries -----------------------------

libQt5Core under GNU Lesser General Public License v2.1 (LGPL-2.1)
libQt5WebSockets under GNU Lesser General Public License v2.1 (LGPL-2.1)
libQt5Network under GNU Lesser General Public License v2.1 (LGPL-2.1)
libQt5Sql under GNU Lesser General Public License v2.1 (LGPL-2.1)
libcurl under The curl license
libdbus under GNU General Public License version 2
libCommonAPI under Mozilla Public License Version 2.0
libCommonAPI-DBus under Mozilla Public License Version 2.0
libboost_system, libboost_thread under Boost Software License, Version 1.0
<<<<<<< HEAD
OpenSSL under OpenSSL License
=======
libmosquitto under Eclipse Public License 1.0
>>>>>>> 4d85e0ec

--- Statically linked libraries by joynr binaries ------------------------------
jsmn under MIT Licence

--- Header only libraries used by joynr binaries -------------------------------
spdlog under MIT License
Boost under Boost Software License, Version 1.0
WebSocket++ under BSD 3-clause License (BSD-3-clause)

--- Libraries used during joynr build ------------------------------------------

Files in cpp/CMake/code-coverage under Boost Software License (BSL-1.0)
libgtest under BSD 3-clause License (BSD-3-clause)
libgmock under BSD 3-clause License (BSD-3-clause)
libQt5Test under GNU Lesser General Public License v2.1 (LGPL-2.1)
org.genivi.commonapi:core under Mozilla Public License Version 2.0
org.genivi.commonapi:dbus under Mozilla Public License Version 2.0<|MERGE_RESOLUTION|>--- conflicted
+++ resolved
@@ -27,11 +27,8 @@
 libCommonAPI under Mozilla Public License Version 2.0
 libCommonAPI-DBus under Mozilla Public License Version 2.0
 libboost_system, libboost_thread under Boost Software License, Version 1.0
-<<<<<<< HEAD
+libmosquitto under Eclipse Public License 1.0
 OpenSSL under OpenSSL License
-=======
-libmosquitto under Eclipse Public License 1.0
->>>>>>> 4d85e0ec
 
 --- Statically linked libraries by joynr binaries ------------------------------
 jsmn under MIT Licence
